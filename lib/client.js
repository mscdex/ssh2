<<<<<<< HEAD
var crypto = require('crypto');
var Socket = require('net').Socket;
var dnsLookup = require('dns').lookup;
var EventEmitter = require('events').EventEmitter;
var inherits = require('util').inherits;
var HASHES = crypto.getHashes();

var ssh2_streams = require('ssh2-streams');
var SSH2Stream = ssh2_streams.SSH2Stream;
var SFTPStream = ssh2_streams.SFTPStream;
var consts = ssh2_streams.constants;
var BUGS = consts.BUGS;
var ALGORITHMS = consts.ALGORITHMS;
var EDDSA_SUPPORTED = consts.EDDSA_SUPPORTED;
var parseKey = ssh2_streams.utils.parseKey;

var HTTPAgents = require('./http-agents');
var Channel = require('./Channel');
var agentQuery = require('./agent');
var SFTPWrapper = require('./SFTPWrapper');
var readUInt32BE = require('./buffer-helpers').readUInt32BE;

var MAX_CHANNEL = Math.pow(2, 32) - 1;
var RE_OPENSSH = /^OpenSSH_(?:(?![0-4])\d)|(?:\d{2,})/;
var DEBUG_NOOP = function(msg) {};

function Client() {
  if (!(this instanceof Client))
    return new Client();

  EventEmitter.call(this);

  this.config = {
    host: undefined,
    port: undefined,
    localAddress: undefined,
    localPort: undefined,
    forceIPv4: undefined,
    forceIPv6: undefined,
    keepaliveCountMax: undefined,
    keepaliveInterval: undefined,
    readyTimeout: undefined,

    username: undefined,
    password: undefined,
    passwordPrompt: undefined,
    privateKey: undefined,
    publicKeyPrompt: undefined,
    tryKeyboard: undefined,
  
    agent: undefined,
    allowAgentFwd: undefined,
    authHandler: undefined,

    hostHashAlgo: undefined,
    hostHashCb: undefined,
    strictVendor: undefined,
    debug: undefined
  };

  this._readyTimeout = undefined;
  this._channels = undefined;
  this._callbacks = undefined;
  this._forwarding = undefined;
  this._forwardingUnix = undefined;
  this._acceptX11 = undefined;
  this._agentFwdEnabled = undefined;
  this._curChan = undefined;
  this._remoteVer = undefined;

  this._sshstream = undefined;
  this._sock = undefined;
  this._resetKA = undefined;
}
inherits(Client, EventEmitter);

Client.prototype.connect = function(cfg) {
  var self = this;
=======
// TODO:
//    * add `.connected` or similar property to allow immediate connection
//      status checking
//    * add/improve debug output during user authentication phase
'use strict';

const {
  createHash,
  getHashes,
  randomFillSync,
} = require('crypto');
const { Socket } = require('net');
const { lookup: dnsLookup } = require('dns');
const EventEmitter = require('events');
const HASHES = getHashes();

const {
  COMPAT,
  CHANNEL_EXTENDED_DATATYPE: { STDERR },
  CHANNEL_OPEN_FAILURE,
  DEFAULT_CIPHER,
  DEFAULT_COMPRESSION,
  DEFAULT_KEX,
  DEFAULT_MAC,
  DEFAULT_SERVER_HOST_KEY,
  DISCONNECT_REASON,
  DISCONNECT_REASON_BY_VALUE,
  SUPPORTED_CIPHER,
  SUPPORTED_COMPRESSION,
  SUPPORTED_KEX,
  SUPPORTED_MAC,
  SUPPORTED_SERVER_HOST_KEY,
} = require('./protocol/constants.js');
const { init: cryptoInit } = require('./protocol/crypto.js');
const Protocol = require('./protocol/Protocol.js');
const { parseKey } = require('./protocol/keyParser.js');
const { SFTP } = require('./protocol/SFTP.js');
const {
  bufferCopy,
  makeBufferParser,
  makeError,
  readUInt32BE,
  sigSSHToASN1,
  writeUInt32BE,
} = require('./protocol/utils.js');

const { AgentContext, createAgent, isAgent } = require('./agent.js');
const {
  Channel,
  MAX_WINDOW,
  PACKET_SIZE,
  windowAdjust,
  WINDOW_THRESHOLD,
} = require('./Channel.js');
const {
  ChannelManager,
  generateAlgorithmList,
  isWritable,
  onChannelOpenFailure,
  onCHANNEL_CLOSE,
} = require('./utils.js');

const bufferParser = makeBufferParser();
const sigParser = makeBufferParser();
const RE_OPENSSH = /^OpenSSH_(?:(?![0-4])\d)|(?:\d{2,})/;
const noop = (err) => {};

class Client extends EventEmitter {
  constructor() {
    super();

    this.config = {
      host: undefined,
      port: undefined,
      localAddress: undefined,
      localPort: undefined,
      forceIPv4: undefined,
      forceIPv6: undefined,
      keepaliveCountMax: undefined,
      keepaliveInterval: undefined,
      readyTimeout: undefined,
      ident: undefined,

      username: undefined,
      password: undefined,
      privateKey: undefined,
      tryKeyboard: undefined,
      agent: undefined,
      allowAgentFwd: undefined,
      authHandler: undefined,

      hostHashAlgo: undefined,
      hostHashCb: undefined,
      strictVendor: undefined,
      debug: undefined
    };
>>>>>>> 6b4c64ce

    this._agent = undefined;
    this._readyTimeout = undefined;
    this._chanMgr = undefined;
    this._callbacks = undefined;
    this._forwarding = undefined;
    this._forwardingUnix = undefined;
    this._acceptX11 = undefined;
    this._agentFwdEnabled = undefined;
    this._remoteVer = undefined;

    this._protocol = undefined;
    this._sock = undefined;
    this._resetKA = undefined;
  }

  connect(cfg) {
    if (this._sock && isWritable(this._sock)) {
      this.once('close', () => {
        this.connect(cfg);
      });
      this.end();
      return this;
    }

    this.config.host = cfg.hostname || cfg.host || 'localhost';
    this.config.port = cfg.port || 22;
    this.config.localAddress = (typeof cfg.localAddress === 'string'
                                ? cfg.localAddress
                                : undefined);
    this.config.localPort = (typeof cfg.localPort === 'string'
                             || typeof cfg.localPort === 'number'
                             ? cfg.localPort
                             : undefined);
    this.config.forceIPv4 = cfg.forceIPv4 || false;
    this.config.forceIPv6 = cfg.forceIPv6 || false;
    this.config.keepaliveCountMax = (typeof cfg.keepaliveCountMax === 'number'
                                     && cfg.keepaliveCountMax >= 0
                                     ? cfg.keepaliveCountMax
                                     : 3);
    this.config.keepaliveInterval = (typeof cfg.keepaliveInterval === 'number'
                                     && cfg.keepaliveInterval > 0
                                     ? cfg.keepaliveInterval
                                     : 0);
    this.config.readyTimeout = (typeof cfg.readyTimeout === 'number'
                                && cfg.readyTimeout >= 0
                                ? cfg.readyTimeout
                                : 20000);
    this.config.ident = (typeof cfg.ident === 'string'
                         || Buffer.isBuffer(cfg.ident)
                         ? cfg.ident
                         : undefined);

    const algorithms = {
      kex: undefined,
      serverHostKey: undefined,
      cs: {
        cipher: undefined,
        mac: undefined,
        compress: undefined,
        lang: [],
      },
      sc: undefined,
    };
    let allOfferDefaults = true;
    if (typeof cfg.algorithms === 'object' && cfg.algorithms !== null) {
      algorithms.kex = generateAlgorithmList(cfg.algorithms.kex,
                                             DEFAULT_KEX,
                                             SUPPORTED_KEX);
      if (algorithms.kex !== DEFAULT_KEX)
        allOfferDefaults = false;

      algorithms.serverHostKey =
        generateAlgorithmList(cfg.algorithms.serverHostKey,
                              DEFAULT_SERVER_HOST_KEY,
                              SUPPORTED_SERVER_HOST_KEY);
      if (algorithms.serverHostKey !== DEFAULT_SERVER_HOST_KEY)
        allOfferDefaults = false;

      algorithms.cs.cipher = generateAlgorithmList(cfg.algorithms.cipher,
                                                   DEFAULT_CIPHER,
                                                   SUPPORTED_CIPHER);
      if (algorithms.cs.cipher !== DEFAULT_CIPHER)
        allOfferDefaults = false;

      algorithms.cs.mac = generateAlgorithmList(cfg.algorithms.hmac,
                                                DEFAULT_MAC,
                                                SUPPORTED_MAC);
      if (algorithms.cs.mac !== DEFAULT_MAC)
        allOfferDefaults = false;

      algorithms.cs.compress = generateAlgorithmList(cfg.algorithms.compress,
                                                     DEFAULT_COMPRESSION,
                                                     SUPPORTED_COMPRESSION);
      if (algorithms.cs.compress !== DEFAULT_COMPRESSION)
        allOfferDefaults = false;

      if (!allOfferDefaults)
        algorithms.sc = algorithms.cs;
    }

    if (typeof cfg.username === 'string')
      this.config.username = cfg.username;
    else if (typeof cfg.user === 'string')
      this.config.username = cfg.user;
    else
      throw new Error('Invalid username');

    this.config.password = (typeof cfg.password === 'string'
                            ? cfg.password
                            : undefined);
    this.config.privateKey = (typeof cfg.privateKey === 'string'
                              || Buffer.isBuffer(cfg.privateKey)
                              ? cfg.privateKey
                              : undefined);
    this.config.localHostname = (typeof cfg.localHostname === 'string'
                                 ? cfg.localHostname
                                 : undefined);
    this.config.localUsername = (typeof cfg.localUsername === 'string'
                                 ? cfg.localUsername
                                 : undefined);
    this.config.tryKeyboard = (cfg.tryKeyboard === true);
    if (typeof cfg.agent === 'string' && cfg.agent.length)
      this.config.agent = createAgent(cfg.agent);
    else if (isAgent(cfg.agent))
      this.config.agent = cfg.agent;
    else
      this.config.agent = undefined;
    this.config.allowAgentFwd = (cfg.agentForward === true
                                 && this.config.agent !== undefined);
    let authHandler = this.config.authHandler = (
      typeof cfg.authHandler === 'function'
      || Array.isArray(cfg.authHandler)
      ? cfg.authHandler
      : undefined
    );

    this.config.strictVendor = (typeof cfg.strictVendor === 'boolean'
                                ? cfg.strictVendor
                                : true);

<<<<<<< HEAD
  if (typeof cfg.username === 'string')
    this.config.username = cfg.username;
  else if (typeof cfg.user === 'string')
    this.config.username = cfg.user;
  else
    throw new Error('Invalid username');

  this.config.password = (typeof cfg.password === 'string'
                          ? cfg.password
                          : undefined);
  this.config.passwordPrompt = (typeof cfg.passwordPrompt === 'boolean' ? cfg.passwordPrompt : false);

  this.config.privateKey = (typeof cfg.privateKey === 'string'
                            || Buffer.isBuffer(cfg.privateKey)
                            ? cfg.privateKey
                            : undefined);
  this.config.localHostname = (typeof cfg.localHostname === 'string'
                               && cfg.localHostname.length
                               ? cfg.localHostname
                               : undefined);
  this.config.localUsername = (typeof cfg.localUsername === 'string'
                               && cfg.localUsername.length
                               ? cfg.localUsername
                               : undefined);
  this.config.tryKeyboard = (cfg.tryKeyboard === true);
  this.config.publicKeyPrompt = (cfg.publicKeyPrompt === true);
  this.config.agent = (typeof cfg.agent === 'string' && cfg.agent.length
                       ? cfg.agent
                       : undefined);
  this.config.allowAgentFwd = (cfg.agentForward === true
                               && this.config.agent !== undefined);
  var authHandler = this.config.authHandler = (
    typeof cfg.authHandler === 'function' ? cfg.authHandler : undefined
  );
=======
    const debug = this.config.debug = (typeof cfg.debug === 'function'
                                       ? cfg.debug
                                       : undefined);
>>>>>>> 6b4c64ce

    if (cfg.agentForward === true && !this.config.allowAgentFwd) {
      throw new Error(
        'You must set a valid agent path to allow agent forwarding'
      );
    }

    let callbacks = this._callbacks = [];
    this._chanMgr = new ChannelManager(this);
    this._forwarding = {};
    this._forwardingUnix = {};
    this._acceptX11 = 0;
    this._agentFwdEnabled = false;
    this._agent = (this.config.agent ? this.config.agent : undefined);
    this._remoteVer = undefined;
    let privateKey;

    if (this.config.privateKey) {
      privateKey = parseKey(this.config.privateKey, cfg.passphrase);
      if (privateKey instanceof Error)
        throw new Error(`Cannot parse privateKey: ${privateKey.message}`);
      if (Array.isArray(privateKey)) {
        // OpenSSH's newer format only stores 1 key for now
        privateKey = privateKey[0];
      }
      if (privateKey.getPrivatePEM() === null) {
        throw new Error(
          'privateKey value does not contain a (valid) private key'
        );
      }
    }

    let hostVerifier;
    if (typeof cfg.hostVerifier === 'function') {
      const hashCb = cfg.hostVerifier;
      let hasher;
      if (HASHES.indexOf(cfg.hostHash) !== -1) {
        // Default to old behavior of hashing on user's behalf
        hasher = createHash(cfg.hostHash);
      }
      hostVerifier = (key, verify) => {
        if (hasher) {
          hasher.update(key);
          key = hasher.digest('hex');
        }
        const ret = hashCb(key, verify);
        if (ret !== undefined)
          verify(ret);
      };
    }

    const sock = this._sock = (cfg.sock || new Socket());
    let ready = false;
    let sawHeader = false;
    if (this._protocol)
      this._protocol.cleanup();
    const DEBUG_HANDLER = (!debug ? undefined : (p, display, msg) => {
      debug(`Debug output from server: ${JSON.stringify(msg)}`);
    });
<<<<<<< HEAD
  }

  // begin authentication handling =============================================
  var curAuth;
  var curPartial = null;
  var curAuthsLeft = null;
  var agentKeys;
  var agentKeyPos = 0;
  var authsAllowed = ['none'];
  if (this.config.password !== undefined)
    authsAllowed.push('password');
  else if (this.config.passwordPrompt) 
    authsAllowed.push('password');
  if (privateKey !== undefined || this.config.publicKeyPrompt)
    authsAllowed.push('publickey');
  if (this.config.agent !== undefined)
    authsAllowed.push('agent');
  if (this.config.tryKeyboard)
    authsAllowed.push('keyboard-interactive');
  if (this.config.password !== undefined)
    authsAllowed.push('password');
  if (this.config.publicKey !== undefined
      && this.config.localHostname !== undefined
      && this.config.localUsername !== undefined) {
    authsAllowed.push('hostbased');
  }

  if (authHandler === undefined) {
    var authPos = 0;
    authHandler = function authHandler(authsLeft, partial, cb) {
      if (authPos === authsAllowed.length)
        return false;
      return authsAllowed[authPos++];
    };
  }

  var hasSentAuth = false;
  function doNextAuth(authName) {
    hasSentAuth = true;
    if (authName === false) {
      stream.removeListener('USERAUTH_FAILURE', onUSERAUTH_FAILURE);
      stream.removeListener('USERAUTH_PK_OK', onUSERAUTH_PK_OK);
      var err = new Error('All configured authentication methods failed');
      err.level = 'client-authentication';
      self.emit('error', err);
      if (stream.writable)
        self.end();
      return;
    }
    if (authsAllowed.indexOf(authName) === -1)
      throw new Error('Authentication method not allowed: ' + authName);
    curAuth = authName;
    switch (curAuth) {
      case 'password':
      	if(self.config.password){
          stream.authPassword(self.config.username, self.config.password);
          self.config.password = null;
      	} else if(self.config.passwordPrompt) {
          /* Add ability to prompt for password */
         
          function passwordCb(password){
          
            self.config.password = password;
            stream.authPassword(self.config.username, self.config.password);
            self.config.password = null;
          }        
          self.emit('password', passwordCb);    
        } else {
          stream.authPassword(self.config.username, '');
        }
      break;
      case 'publickey':
        if (privateKey) {
          stream.authPK(self.config.username, privateKey);
          stream.once('USERAUTH_PK_OK', onUSERAUTH_PK_OK);
        } else {
          self.emit('public-key',function(pubKey){
            if(!pubKey){return tryNextAuth();}
            self.config.pubKeyPromptKey = pubKey;
            stream.authPK(self.config.username, self.config.pubKeyPromptKey);
            stream.once('USERAUTH_PK_OK', onUSERAUTH_PK_OK_PROMPT);
          });
        }
       
      break;
      case 'hostbased':
        function hostbasedCb(buf, cb) {
          var signature = privateKey.sign(buf);
          if (signature instanceof Error) {
            signature.message = 'Error while signing data with privateKey: '
                                + signature.message;
            signature.level = 'client-authentication';
            self.emit('error', signature);
            return tryNextAuth();
          }

          cb(signature);
=======
    const proto = this._protocol = new Protocol({
      ident: this.config.ident,
      offer: (allOfferDefaults ? undefined : algorithms),
      onWrite: (data) => {
        if (isWritable(sock))
          sock.write(data);
      },
      onError: (err) => {
        if (err.level === 'handshake')
          clearTimeout(this._readyTimeout);
        if (!proto._destruct)
          sock.removeAllListeners('data');
        this.emit('error', err);
        try {
          sock.end();
        } catch {}
      },
      onHeader: (header) => {
        sawHeader = true;
        this._remoteVer = header.versions.software;
        if (header.greeting)
          this.emit('greeting', header.greeting);
      },
      onHandshakeComplete: (negotiated) => {
        this.emit('handshake', negotiated);
        if (!ready) {
          ready = true;
          proto.service('ssh-userauth');
>>>>>>> 6b4c64ce
        }
      },
      debug,
      hostVerifier,
      messageHandlers: {
        DEBUG: DEBUG_HANDLER,
        DISCONNECT: (p, reason, desc) => {
          if (reason !== DISCONNECT_REASON.BY_APPLICATION) {
            if (!desc) {
              desc = DISCONNECT_REASON_BY_VALUE[reason];
              if (desc === undefined)
                desc = `Unexpected disconnection reason: ${reason}`;
            }
            const err = new Error(desc);
            err.code = reason;
            this.emit('error', err);
          }
          sock.end();
        },
        SERVICE_ACCEPT: (p, name) => {
          if (name === 'ssh-userauth')
            tryNextAuth();
        },
        USERAUTH_BANNER: (p, msg) => {
          this.emit('banner', msg);
        },
        USERAUTH_SUCCESS: (p) => {
          // Start keepalive mechanism
          resetKA();

          clearTimeout(this._readyTimeout);

          this.emit('ready');
        },
        USERAUTH_FAILURE: (p, authMethods, partialSuccess) => {
          if (curAuth.type === 'agent') {
            const pos = curAuth.agentCtx.pos();
            debug && debug(`Client: Agent key #${pos + 1} failed`);
            return tryNextAgentKey();
          }

          debug && debug(`Client: ${curAuth.type} auth failed`);

          curPartial = partialSuccess;
          curAuthsLeft = authMethods;
          tryNextAuth();
        },
        USERAUTH_PASSWD_CHANGEREQ: (p, prompt) => {
          if (curAuth.type === 'password') {
            // TODO: support a `changePrompt()` on `curAuth` that defaults to
            // emitting 'change password' as before
            this.emit('change password', prompt, (newPassword) => {
              proto.authPassword(
                this.config.username,
                this.config.password,
                newPassword
              );
            });
          }
        },
        USERAUTH_PK_OK: (p) => {
          if (curAuth.type === 'agent') {
            const key = curAuth.agentCtx.currentKey();
            proto.authPK(curAuth.username, key, (buf, cb) => {
              curAuth.agentCtx.sign(key, buf, {}, (err, signed) => {
                if (err) {
                  err.level = 'agent';
                  this.emit('error', err);
                } else {
                  return cb(signed);
                }

                tryNextAgentKey();
              });
            });
          } else if (curAuth.type === 'publickey') {
            proto.authPK(curAuth.username, curAuth.key, (buf, cb) => {
              const signature = curAuth.key.sign(buf);
              if (signature instanceof Error) {
                signature.message =
                  `Error signing data with key: ${signature.message}`;
                signature.level = 'client-authentication';
                this.emit('error', signature);
                return tryNextAuth();
              }
              cb(signature);
            });
          }
        },
        USERAUTH_INFO_REQUEST: (p, name, instructions, prompts) => {
          if (curAuth.type === 'keyboard-interactive') {
            const nprompts = (Array.isArray(prompts) ? prompts.length : 0);
            if (nprompts === 0) {
              debug && debug(
                'Client: Sending automatic USERAUTH_INFO_RESPONSE'
              );
              proto.authInfoRes();
              return;
            }
            // We sent a keyboard-interactive user authentication request and
            // now the server is sending us the prompts we need to present to
            // the user
            curAuth.prompt(
              name,
              instructions,
              '',
              prompts,
<<<<<<< HEAD
              function(answers) {
                stream.authInfoRes(answers);
              }
    );
  }
  function onUSERAUTH_PK_OK_PROMPT(keyAlgo,key){
		stream.authPK(self.config.username,self.config.pubKeyPromptKey,
		function(buf, cb) { self.emit('sign',buf,cb); });
  }
  function onUSERAUTH_PK_OK() {
    if (curAuth === 'agent') {
      var agentKey = agentKeys[agentKeyPos];
      var keyLen = readUInt32BE(agentKey, 0);
      var pubKeyFullType = agentKey.toString('ascii', 4, 4 + keyLen);
      var pubKeyType = pubKeyFullType.slice(4);
      // Check that we support the key type first
      // TODO: move key type checking logic to ssh2-streams
      switch (pubKeyFullType) {
        case 'ssh-rsa':
        case 'ssh-dss':
        case 'ecdsa-sha2-nistp256':
        case 'ecdsa-sha2-nistp384':
        case 'ecdsa-sha2-nistp521':
          break;
        default:
          if (EDDSA_SUPPORTED && pubKeyFullType === 'ssh-ed25519')
            break;
          debug('DEBUG: Agent: Skipping unsupported key type: '
                + pubKeyFullType);
          return tryNextAgentKey();
      }
      stream.authPK(self.config.username, 
                    agentKey,
                    function(buf, cb) {
        agentQuery(self.config.agent,
                   agentKey,
                   pubKeyType,
                   buf,
                   function(err, signed) {
          if (err) {
            err.level = 'agent';
            self.emit('error', err);
          } else {
            var sigFullTypeLen = readUInt32BE(signed, 0);
            if (4 + sigFullTypeLen + 4 < signed.length) {
              var sigFullType = signed.toString('ascii', 4, 4 + sigFullTypeLen);
              if (sigFullType !== pubKeyFullType) {
                err = new Error('Agent key/signature type mismatch');
                err.level = 'agent';
                self.emit('error', err);
              } else {
                // skip algoLen + algo + sigLen
                return cb(signed.slice(4 + sigFullTypeLen + 4));
=======
              (answers) => {
                proto.authInfoRes(answers);
>>>>>>> 6b4c64ce
              }
            );
          }
        },
        REQUEST_SUCCESS: (p, data) => {
          if (callbacks.length)
            callbacks.shift()(false, data);
        },
        REQUEST_FAILURE: (p) => {
          if (callbacks.length)
            callbacks.shift()(true);
        },
        GLOBAL_REQUEST: (p, name, wantReply, data) => {
          switch (name) {
            case 'hostkeys-00@openssh.com':
              // Automatically verify keys before passing to end user
              hostKeysProve(this, data, (err, keys) => {
                if (err)
                  return;
                this.emit('hostkeys', keys);
              });
              if (wantReply)
                proto.requestSuccess();
              break;
            default:
              // Auto-reject all other global requests, this can be especially
              // useful if the server is sending us dummy keepalive global
              // requests
              if (wantReply)
                proto.requestFailure();
          }
        },
        CHANNEL_OPEN: (p, info) => {
          // Handle incoming requests from server, typically a forwarded TCP or
          // X11 connection
          onCHANNEL_OPEN(this, info);
        },
        CHANNEL_OPEN_CONFIRMATION: (p, info) => {
          const channel = this._chanMgr.get(info.recipient);
          if (typeof channel !== 'function')
            return;

          const isSFTP = (channel.type === 'sftp');
          const type = (isSFTP ? 'session' : channel.type);
          const chanInfo = {
            type,
            incoming: {
              id: info.recipient,
              window: MAX_WINDOW,
              packetSize: PACKET_SIZE,
              state: 'open'
            },
            outgoing: {
              id: info.sender,
              window: info.window,
              packetSize: info.packetSize,
              state: 'open'
            }
          };
          const instance = (
            isSFTP
            ? new SFTP(this, chanInfo, { debug })
            : new Channel(this, chanInfo)
          );
          this._chanMgr.update(info.recipient, instance);
          channel(undefined, instance);
        },
        CHANNEL_OPEN_FAILURE: (p, recipient, reason, description) => {
          const channel = this._chanMgr.get(recipient);
          if (typeof channel !== 'function')
            return;

          const info = { reason, description };
          onChannelOpenFailure(this, recipient, info, channel);
        },
        CHANNEL_DATA: (p, recipient, data) => {
          const channel = this._chanMgr.get(recipient);
          if (typeof channel !== 'object' || channel === null)
            return;

          // The remote party should not be sending us data if there is no
          // window space available ...
          // TODO: raise error on data with not enough window?
          if (channel.incoming.window === 0)
            return;

          channel.incoming.window -= data.length;

          if (channel.push(data) === false) {
            channel._waitChanDrain = true;
            return;
          }

<<<<<<< HEAD
          tryNextAgentKey();
        });
      });
    } else if (curAuth === 'publickey') {
      stream.authPK(self.config.username, privateKey, function(buf, cb) {
        var signature = privateKey.sign(buf);
        if (signature instanceof Error) {
          signature.message = 'Error while signing data with privateKey: '
                              + signature.message;
          signature.level = 'client-authentication';
          self.emit('error', signature);
          return tryNextAuth();
        }
        cb(signature);
      });
    }
  }
  function onUSERAUTH_FAILURE(authsLeft, partial) {
    stream.removeListener('USERAUTH_PK_OK', onUSERAUTH_PK_OK);
    stream.removeListener('USERAUTH_INFO_REQUEST', onUSERAUTH_INFO_REQUEST);
    
    if (authsLeft.indexOf('password') < 0) {
      authsLeft.splice(authsLeft.indexOf('password-prompt'), 1);
    } 
    if (curAuth === 'publickey-prompt') {
      self.emit('public-key',function(pubKey) {
        if(!pubKey){ return tryNextAuth(); }
        self.config.pubKeyPromptKey = pubKey;
        stream.authPK(self.config.username, self.config.pubKeyPromptKey);
        stream.once('USERAUTH_PK_OK', onUSERAUTH_PK_OK_PROMPT);
      });
      return;
    } else if (curAuth === 'agent') {
      debug('DEBUG: Client: Agent key #' + (agentKeyPos + 1) + ' failed');
      return tryNextAgentKey();
    } else {
      debug('DEBUG: Client: ' + curAuth + ' auth failed');
    }
=======
          if (channel.incoming.window <= WINDOW_THRESHOLD)
            windowAdjust(channel);
        },
        CHANNEL_EXTENDED_DATA: (p, recipient, data, type) => {
          if (type !== STDERR)
            return;
>>>>>>> 6b4c64ce

          const channel = this._chanMgr.get(recipient);
          if (typeof channel !== 'object' || channel === null)
            return;

          // The remote party should not be sending us data if there is no
          // window space available ...
          // TODO: raise error on data with not enough window?
          if (channel.incoming.window === 0)
            return;

          channel.incoming.window -= data.length;

          if (!channel.stderr.push(data)) {
            channel._waitChanDrain = true;
            return;
          }

          if (channel.incoming.window <= WINDOW_THRESHOLD)
            windowAdjust(channel);
        },
        CHANNEL_WINDOW_ADJUST: (p, recipient, amount) => {
          const channel = this._chanMgr.get(recipient);
          if (typeof channel !== 'object' || channel === null)
            return;

          // The other side is allowing us to send `amount` more bytes of data
          channel.outgoing.window += amount;

          if (channel._waitWindow) {
            channel._waitWindow = false;

            if (channel._chunk) {
              channel._write(channel._chunk, null, channel._chunkcb);
            } else if (channel._chunkcb) {
              channel._chunkcb();
            } else if (channel._chunkErr) {
              channel.stderr._write(channel._chunkErr,
                                    null,
                                    channel._chunkcbErr);
            } else if (channel._chunkcbErr) {
              channel._chunkcbErr();
            }
          }
        },
        CHANNEL_SUCCESS: (p, recipient) => {
          const channel = this._chanMgr.get(recipient);
          if (typeof channel !== 'object' || channel === null)
            return;

          this._resetKA();

          if (channel._callbacks.length)
            channel._callbacks.shift()(false);
        },
        CHANNEL_FAILURE: (p, recipient) => {
          const channel = this._chanMgr.get(recipient);
          if (typeof channel !== 'object' || channel === null)
            return;

          this._resetKA();

          if (channel._callbacks.length)
            channel._callbacks.shift()(true);
        },
        CHANNEL_REQUEST: (p, recipient, type, wantReply, data) => {
          const channel = this._chanMgr.get(recipient);
          if (typeof channel !== 'object' || channel === null)
            return;

          const exit = channel._exit;
          if (exit.code !== undefined)
            return;
          switch (type) {
            case 'exit-status':
              channel.emit('exit', exit.code = data);
              return;
            case 'exit-signal':
              channel.emit('exit',
                           exit.code = null,
                           exit.signal = `SIG${data.signal}`,
                           exit.dump = data.coreDumped,
                           exit.desc = data.errorMessage);
              return;
          }

          // Keepalive request? OpenSSH will send one as a channel request if
          // there is a channel open

          if (wantReply)
            p.channelFailure(channel.outgoing.id);
        },
        CHANNEL_EOF: (p, recipient) => {
          const channel = this._chanMgr.get(recipient);
          if (typeof channel !== 'object' || channel === null)
            return;

          if (channel.incoming.state !== 'open')
            return;
          channel.incoming.state = 'eof';

          if (channel.readable)
            channel.push(null);
          if (channel.stderr.readable)
            channel.stderr.push(null);
        },
        CHANNEL_CLOSE: (p, recipient) => {
          onCHANNEL_CLOSE(this, recipient, this._chanMgr.get(recipient));
        },
      },
    });

    sock.pause();

    // TODO: check keepalive implementation
    // Keepalive-related
    const kainterval = this.config.keepaliveInterval;
    const kacountmax = this.config.keepaliveCountMax;
    let kacount = 0;
    let katimer;
    const sendKA = () => {
      if (++kacount > kacountmax) {
        clearInterval(katimer);
        if (sock.readable) {
          const err = new Error('Keepalive timeout');
          err.level = 'client-timeout';
          this.emit('error', err);
          sock.destroy();
        }
        return;
      }
      if (isWritable(sock)) {
        // Append dummy callback to keep correct callback order
        callbacks.push(resetKA);
        proto.ping();
      } else {
        clearInterval(katimer);
      }
    };
    function resetKA() {
      if (kainterval > 0) {
        kacount = 0;
        clearInterval(katimer);
        if (isWritable(sock))
          katimer = setInterval(sendKA, kainterval);
      }
    }
    this._resetKA = resetKA;

    const onDone = (() => {
      let called = false;
      return () => {
        if (called)
          return;
        called = true;
        if (wasConnected && !sawHeader) {
          const err =
            makeError('Connection lost before handshake', 'protocol', true);
          this.emit('error', err);
        }
      };
    })();
    const onConnect = (() => {
      let called = false;
      return () => {
        if (called)
          return;
        called = true;

        wasConnected = true;
        debug && debug('Socket connected');
        this.emit('connect');

        cryptoInit.then(() => {
          proto.start();
          sock.on('data', (data) => {
            try {
              proto.parse(data, 0, data.length);
            } catch (ex) {
              this.emit('error', ex);
              try {
                if (isWritable(sock))
                  sock.end();
              } catch {}
            }
          });

          // Drain stderr if we are connection hopping using an exec stream
          if (sock.stderr && typeof sock.stderr.resume === 'function')
            sock.stderr.resume();

          sock.resume();
        }).catch((err) => {
          this.emit('error', err);
          try {
            if (isWritable(sock))
              sock.end();
          } catch {}
        });
      };
    })();
    let wasConnected = false;
    sock.on('connect', onConnect)
        .on('timeout', () => {
      this.emit('timeout');
    }).on('error', (err) => {
      debug && debug(`Socket error: ${err.message}`);
      clearTimeout(this._readyTimeout);
      err.level = 'client-socket';
      this.emit('error', err);
    }).on('end', () => {
      debug && debug('Socket ended');
      onDone();
      proto.cleanup();
      clearTimeout(this._readyTimeout);
      clearInterval(katimer);
      this.emit('end');
    }).on('close', () => {
      debug && debug('Socket closed');
      onDone();
      proto.cleanup();
      clearTimeout(this._readyTimeout);
      clearInterval(katimer);
      this.emit('close');

      // Notify outstanding channel requests of disconnection ...
      const callbacks_ = callbacks;
      callbacks = this._callbacks = [];
      const err = new Error('No response from server');
      for (let i = 0; i < callbacks_.length; ++i)
        callbacks_[i](err);

      // Simulate error for any channels waiting to be opened
      this._chanMgr.cleanup(err);
    });

    // Begin authentication handling ===========================================
    let curAuth;
    let curPartial = null;
    let curAuthsLeft = null;
    const authsAllowed = ['none'];
    if (this.config.password !== undefined)
      authsAllowed.push('password');
    if (privateKey !== undefined)
      authsAllowed.push('publickey');
    if (this._agent !== undefined)
      authsAllowed.push('agent');
    if (this.config.tryKeyboard)
      authsAllowed.push('keyboard-interactive');
    if (privateKey !== undefined
        && this.config.localHostname !== undefined
        && this.config.localUsername !== undefined) {
      authsAllowed.push('hostbased');
    }

    if (Array.isArray(authHandler))
      authHandler = makeSimpleAuthHandler(authHandler);
    else if (typeof authHandler !== 'function')
      authHandler = makeSimpleAuthHandler(authsAllowed);

    let hasSentAuth = false;
    const doNextAuth = (nextAuth) => {
      if (hasSentAuth)
        return;
      hasSentAuth = true;

      if (nextAuth === false) {
        const err = new Error('All configured authentication methods failed');
        err.level = 'client-authentication';
        this.emit('error', err);
        this.end();
        return;
      }

      if (typeof nextAuth === 'string') {
        // Remain backwards compatible with original `authHandler()` usage,
        // which only supported passing names of next method to try using data
        // from the `connect()` config object

        const type = nextAuth;
        if (authsAllowed.indexOf(type) === -1)
          return skipAuth(`Authentication method not allowed: ${type}`);

        const username = this.config.username;
        switch (type) {
          case 'password':
            nextAuth = { type, username, password: this.config.password };
            break;
          case 'publickey':
            nextAuth = { type, username, key: privateKey };
            break;
          case 'hostbased':
            nextAuth = {
              type,
              username,
              key: privateKey,
              localHostname: this.config.localHostname,
              localUsername: this.config.localUsername,
            };
            break;
          case 'agent':
            nextAuth = {
              type,
              username,
              agentCtx: new AgentContext(this._agent),
            };
            break;
          case 'keyboard-interactive':
            nextAuth = {
              type,
              username,
              prompt: (...args) => this.emit('keyboard-interactive', ...args),
            };
            break;
          case 'none':
            nextAuth = { type, username };
            break;
          default:
            return skipAuth(
              `Skipping unsupported authentication method: ${nextAuth}`
            );
        }
      } else if (typeof nextAuth !== 'object' || nextAuth === null) {
        return skipAuth(
          `Skipping invalid authentication attempt: ${nextAuth}`
        );
      } else {
        const username = nextAuth.username;
        if (typeof username !== 'string') {
          return skipAuth(
            `Skipping invalid authentication attempt: ${nextAuth}`
          );
        }
        const type = nextAuth.type;
        switch (type) {
          case 'password': {
            const { password } = nextAuth;
            if (typeof password !== 'string' && !Buffer.isBuffer(password))
              return skipAuth('Skipping invalid password auth attempt');
            nextAuth = { type, username, password };
            break;
          }
          case 'publickey': {
            const key = parseKey(nextAuth.key, nextAuth.passphrase);
            if (key instanceof Error)
              return skipAuth('Skipping invalid key auth attempt');
            if (!key.isPrivateKey())
              return skipAuth('Skipping non-private key');
            nextAuth = { type, username, key };
            break;
          }
          case 'hostbased': {
            const { localHostname, localUsername } = nextAuth;
            const key = parseKey(nextAuth.key, nextAuth.passphrase);
            if (key instanceof Error
                || typeof localHostname !== 'string'
                || typeof localUsername !== 'string') {
              return skipAuth('Skipping invalid hostbased auth attempt');
            }
            if (!key.isPrivateKey())
              return skipAuth('Skipping non-private key');
            nextAuth = { type, username, key, localHostname, localUsername };
            break;
          }
          case 'agent': {
            let agent = nextAuth.agent;
            if (typeof agent === 'string' && agent.length) {
              agent = createAgent(agent);
            } else if (!isAgent(agent)) {
              return skipAuth(
                `Skipping invalid agent: ${nextAuth.agent}`
              );
            }
            nextAuth = { type, username, agentCtx: new AgentContext(agent) };
            break;
          }
          case 'keyboard-interactive': {
            const { prompt } = nextAuth;
            if (typeof prompt !== 'function') {
              return skipAuth(
                'Skipping invalid keyboard-interactive auth attempt'
              );
            }
            nextAuth = { type, username, prompt };
            break;
          }
          case 'none':
            nextAuth = { type, username };
            break;
          default:
            return skipAuth(
              `Skipping unsupported authentication method: ${nextAuth}`
            );
        }
      }
      curAuth = nextAuth;

      // Begin authentication method's process
      try {
        const username = curAuth.username;
        switch (curAuth.type) {
          case 'password':
            proto.authPassword(username, curAuth.password);
            break;
          case 'publickey':
            proto.authPK(username, curAuth.key);
            break;
          case 'hostbased':
            proto.authHostbased(username,
                                curAuth.key,
                                curAuth.localHostname,
                                curAuth.localUsername,
                                (buf, cb) => {
              const signature = curAuth.key.sign(buf);
              if (signature instanceof Error) {
                signature.message =
                  `Error while signing with key: ${signature.message}`;
                signature.level = 'client-authentication';
                this.emit('error', signature);
                return tryNextAuth();
              }

              cb(signature);
            });
            break;
          case 'agent':
            curAuth.agentCtx.init((err) => {
              if (err) {
                err.level = 'agent';
                this.emit('error', err);
                return tryNextAuth();
              }
              tryNextAgentKey();
            });
            break;
          case 'keyboard-interactive':
            proto.authKeyboard(username);
            break;
          case 'none':
            proto.authNone(username);
            break;
        }
      } finally {
        hasSentAuth = false;
      }
    };

    function skipAuth(msg) {
      debug && debug(msg);
      process.nextTick(tryNextAuth);
    }

    function tryNextAuth() {
      hasSentAuth = false;
      const auth = authHandler(curAuthsLeft, curPartial, doNextAuth);
      if (hasSentAuth || auth === undefined)
        return;
      doNextAuth(auth);
    }

    const tryNextAgentKey = () => {
      if (curAuth.type === 'agent') {
        const key = curAuth.agentCtx.nextKey();
        if (key === false) {
          debug && debug('Agent: No more keys left to try');
          debug && debug('Client: agent auth failed');
          tryNextAuth();
        } else {
          const pos = curAuth.agentCtx.pos();
          debug && debug(`Agent: Trying key #${pos + 1}`);
          proto.authPK(curAuth.username, key);
        }
      }
    };

    const startTimeout = () => {
      if (this.config.readyTimeout > 0) {
        this._readyTimeout = setTimeout(() => {
          const err = new Error('Timed out while waiting for handshake');
          err.level = 'client-timeout';
          this.emit('error', err);
          sock.destroy();
        }, this.config.readyTimeout);
      }
    };

    if (!cfg.sock) {
      let host = this.config.host;
      const forceIPv4 = this.config.forceIPv4;
      const forceIPv6 = this.config.forceIPv6;

      debug && debug(`Client: Trying ${host} on port ${this.config.port} ...`);

      const doConnect = () => {
        startTimeout();
        sock.connect({
          host,
          port: this.config.port,
          localAddress: this.config.localAddress,
          localPort: this.config.localPort
        });
        sock.setNoDelay(true);
        sock.setMaxListeners(0);
        sock.setTimeout(typeof cfg.timeout === 'number' ? cfg.timeout : 0);
      };

      if ((!forceIPv4 && !forceIPv6) || (forceIPv4 && forceIPv6)) {
        doConnect();
      } else {
        dnsLookup(host, (forceIPv4 ? 4 : 6), (err, address, family) => {
          if (err) {
            const type = (forceIPv4 ? 'IPv4' : 'IPv6');
            const error = new Error(
              `Error while looking up ${type} address for '${host}': ${err}`
            );
            clearTimeout(this._readyTimeout);
            error.level = 'client-dns';
            this.emit('error', error);
            this.emit('close');
            return;
          }
          host = address;
          doConnect();
        });
      }
    } else {
      // Custom socket passed in
      startTimeout();
      if (typeof sock.connecting === 'boolean') {
        // net.Socket

        if (!sock.connecting) {
          // Already connected
          onConnect();
        }
      } else {
        // Assume socket/stream is already "connected"
        onConnect();
      }
    }

    return this;
  }

  end() {
    if (this._sock && isWritable(this._sock)) {
      this._protocol.disconnect(DISCONNECT_REASON.BY_APPLICATION);
      this._sock.end();
    }
    return this;
  }

  destroy() {
    this._sock && isWritable(this._sock) && this._sock.destroy();
    return this;
  }

  exec(cmd, opts, cb) {
    if (!this._sock || !isWritable(this._sock))
      throw new Error('Not connected');

    if (typeof opts === 'function') {
      cb = opts;
      opts = {};
    }

    const extraOpts = { allowHalfOpen: (opts.allowHalfOpen !== false) };

    openChannel(this, 'session', extraOpts, (err, chan) => {
      if (err) {
        cb(err);
        return;
      }

      const todo = [];

      function reqCb(err) {
        if (err) {
          chan.close();
          cb(err);
          return;
        }
        if (todo.length)
          todo.shift()();
      }

      if (this.config.allowAgentFwd === true
          || (opts
              && opts.agentForward === true
              && this._agent !== undefined)) {
        todo.push(() => reqAgentFwd(chan, reqCb));
      }

      if (typeof opts === 'object' && opts !== null) {
        if (typeof opts.env === 'object' && opts.env !== null)
          reqEnv(chan, opts.env);
        if ((typeof opts.pty === 'object' && opts.pty !== null)
            || opts.pty === true) {
          todo.push(() => reqPty(chan, opts.pty, reqCb));
        }
        if ((typeof opts.x11 === 'object' && opts.x11 !== null)
            || opts.x11 === 'number'
            || opts.x11 === true) {
          todo.push(() => reqX11(chan, opts.x11, reqCb));
        }
      }

      todo.push(() => reqExec(chan, cmd, opts, cb));
      todo.shift()();
    });

    return this;
  }

  shell(wndopts, opts, cb) {
    if (!this._sock || !isWritable(this._sock))
      throw new Error('Not connected');

    if (typeof wndopts === 'function') {
      cb = wndopts;
      wndopts = opts = undefined;
    } else if (typeof opts === 'function') {
      cb = opts;
      opts = undefined;
    }
    if (wndopts && (wndopts.x11 !== undefined || wndopts.env !== undefined)) {
      opts = wndopts;
      wndopts = undefined;
    }

    openChannel(this, 'session', (err, chan) => {
      if (err) {
        cb(err);
        return;
      }

      const todo = [];

      function reqCb(err) {
        if (err) {
          chan.close();
          cb(err);
          return;
        }
        if (todo.length)
          todo.shift()();
      }

      if (this.config.allowAgentFwd === true
          || (opts
              && opts.agentForward === true
              && this._agent !== undefined)) {
        todo.push(() => reqAgentFwd(chan, reqCb));
      }

      if (wndopts !== false)
        todo.push(() => reqPty(chan, wndopts, reqCb));

      if (typeof opts === 'object' && opts !== null) {
        if (typeof opts.env === 'object' && opts.env !== null)
          reqEnv(chan, opts.env);
        if ((typeof opts.x11 === 'object' && opts.x11 !== null)
            || opts.x11 === 'number'
            || opts.x11 === true) {
          todo.push(() => reqX11(chan, opts.x11, reqCb));
        }
      }

      todo.push(() => reqShell(chan, cb));
      todo.shift()();
    });

    return this;
  }

  subsys(name, cb) {
    if (!this._sock || !isWritable(this._sock))
      throw new Error('Not connected');

    openChannel(this, 'session', (err, chan) => {
      if (err) {
        cb(err);
        return;
      }

      reqSubsystem(chan, name, (err, stream) => {
        if (err) {
          cb(err);
          return;
        }

        cb(undefined, stream);
      });
    });

    return this;
  }

  forwardIn(bindAddr, bindPort, cb) {
    if (!this._sock || !isWritable(this._sock))
      throw new Error('Not connected');

    // Send a request for the server to start forwarding TCP connections to us
    // on a particular address and port

    const wantReply = (typeof cb === 'function');

    if (wantReply) {
      this._callbacks.push((had_err, data) => {
        if (had_err) {
          cb(had_err !== true
             ? had_err
             : new Error(`Unable to bind to ${bindAddr}:${bindPort}`));
          return;
        }

        let realPort = bindPort;
        if (bindPort === 0 && data && data.length >= 4) {
          realPort = readUInt32BE(data, 0);
          if (!(this._protocol._compatFlags & COMPAT.DYN_RPORT_BUG))
            bindPort = realPort;
        }

        this._forwarding[`${bindAddr}:${bindPort}`] = realPort;

        cb(undefined, realPort);
      });
    }

    this._protocol.tcpipForward(bindAddr, bindPort, wantReply);

    return this;
  }

  unforwardIn(bindAddr, bindPort, cb) {
    if (!this._sock || !isWritable(this._sock))
      throw new Error('Not connected');

    // Send a request to stop forwarding us new connections for a particular
    // address and port

    const wantReply = (typeof cb === 'function');

    if (wantReply) {
      this._callbacks.push((had_err) => {
        if (had_err) {
          cb(had_err !== true
             ? had_err
             : new Error(`Unable to unbind from ${bindAddr}:${bindPort}`));
          return;
        }

        delete this._forwarding[`${bindAddr}:${bindPort}`];

        cb();
      });
    }

    this._protocol.cancelTcpipForward(bindAddr, bindPort, wantReply);

    return this;
  }

  forwardOut(srcIP, srcPort, dstIP, dstPort, cb) {
    if (!this._sock || !isWritable(this._sock))
      throw new Error('Not connected');

    // Send a request to forward a TCP connection to the server

    const cfg = {
      srcIP: srcIP,
      srcPort: srcPort,
      dstIP: dstIP,
      dstPort: dstPort
    };

    if (typeof cb !== 'function')
      cb = noop;

    openChannel(this, 'direct-tcpip', cfg, cb);

    return this;
  }

  openssh_noMoreSessions(cb) {
    if (!this._sock || !isWritable(this._sock))
      throw new Error('Not connected');

    const wantReply = (typeof cb === 'function');

    if (!this.config.strictVendor
        || (this.config.strictVendor && RE_OPENSSH.test(this._remoteVer))) {
      if (wantReply) {
        this._callbacks.push((had_err) => {
          if (had_err) {
            cb(had_err !== true
               ? had_err
               : new Error('Unable to disable future sessions'));
            return;
          }

          cb();
        });
      }

      this._protocol.openssh_noMoreSessions(wantReply);
      return this;
    }

    if (!wantReply)
      return this;

    process.nextTick(
      cb,
      new Error(
        'strictVendor enabled and server is not OpenSSH or compatible version'
      )
    );

    return this;
  }

  openssh_forwardInStreamLocal(socketPath, cb) {
    if (!this._sock || !isWritable(this._sock))
      throw new Error('Not connected');

    const wantReply = (typeof cb === 'function');

    if (!this.config.strictVendor
        || (this.config.strictVendor && RE_OPENSSH.test(this._remoteVer))) {
      if (wantReply) {
        this._callbacks.push((had_err) => {
          if (had_err) {
            cb(had_err !== true
               ? had_err
               : new Error(`Unable to bind to ${socketPath}`));
            return;
          }
          this._forwardingUnix[socketPath] = true;
          cb();
        });
      }

      this._protocol.openssh_streamLocalForward(socketPath, wantReply);
      return this;
    }

    if (!wantReply)
      return this;

    process.nextTick(
      cb,
      new Error(
        'strictVendor enabled and server is not OpenSSH or compatible version'
      )
    );

    return this;
  }

  openssh_unforwardInStreamLocal(socketPath, cb) {
    if (!this._sock || !isWritable(this._sock))
      throw new Error('Not connected');

    const wantReply = (typeof cb === 'function');

    if (!this.config.strictVendor
        || (this.config.strictVendor && RE_OPENSSH.test(this._remoteVer))) {
      if (wantReply) {
        this._callbacks.push((had_err) => {
          if (had_err) {
            cb(had_err !== true
               ? had_err
               : new Error(`Unable to unbind from ${socketPath}`));
            return;
          }
          delete this._forwardingUnix[socketPath];
          cb();
        });
      }

      this._protocol.openssh_cancelStreamLocalForward(socketPath, wantReply);
      return this;
    }

    if (!wantReply)
      return this;

    process.nextTick(
      cb,
      new Error(
        'strictVendor enabled and server is not OpenSSH or compatible version'
      )
    );

    return this;
  }

  openssh_forwardOutStreamLocal(socketPath, cb) {
    if (!this._sock || !isWritable(this._sock))
      throw new Error('Not connected');

    if (typeof cb !== 'function')
      cb = noop;

    if (!this.config.strictVendor
        || (this.config.strictVendor && RE_OPENSSH.test(this._remoteVer))) {
      openChannel(this, 'direct-streamlocal@openssh.com', { socketPath }, cb);
      return this;
    }
    process.nextTick(
      cb,
      new Error(
        'strictVendor enabled and server is not OpenSSH or compatible version'
      )
    );

    return this;
  }

  sftp(cb) {
    if (!this._sock || !isWritable(this._sock))
      throw new Error('Not connected');

    openChannel(this, 'sftp', (err, sftp) => {
      if (err) {
        cb(err);
        return;
      }

      reqSubsystem(sftp, 'sftp', (err, sftp_) => {
        if (err) {
          cb(err);
          return;
        }

        function removeListeners() {
          sftp.removeListener('ready', onReady);
          sftp.removeListener('error', onError);
          sftp.removeListener('exit', onExit);
          sftp.removeListener('close', onExit);
        }

        function onReady() {
          // TODO: do not remove exit/close in case remote end closes the
          // channel abruptly and we need to notify outstanding callbacks
          removeListeners();
          cb(undefined, sftp);
        }

        function onError(err) {
          removeListeners();
          cb(err);
        }

        function onExit(code, signal) {
          removeListeners();
          let msg;
          if (typeof code === 'number')
            msg = `Received exit code ${code} while establishing SFTP session`;
          else if (signal !== undefined)
            msg = `Received signal ${signal} while establishing SFTP session`;
          else
            msg = 'Received unexpected SFTP session termination';
          const err = new Error(msg);
          err.code = code;
          err.signal = signal;
          cb(err);
        }

        sftp.on('ready', onReady)
            .on('error', onError)
            .on('exit', onExit)
            .on('close', onExit);

        sftp._init();
      });
    });

    return this;
  }
}

function openChannel(self, type, opts, cb) {
  // Ask the server to open a channel for some purpose
  // (e.g. session (sftp, exec, shell), or forwarding a TCP connection
  const initWindow = MAX_WINDOW;
  const maxPacket = PACKET_SIZE;

  if (typeof opts === 'function') {
    cb = opts;
    opts = {};
  }

  const wrapper = (err, stream) => {
    cb(err, stream);
  };
  wrapper.type = type;

  const localChan = self._chanMgr.add(wrapper);

  if (localChan === -1) {
    cb(new Error('No free channels available'));
    return;
  }

  switch (type) {
    case 'session':
    case 'sftp':
      self._protocol.session(localChan, initWindow, maxPacket);
      break;
    case 'direct-tcpip':
      self._protocol.directTcpip(localChan, initWindow, maxPacket, opts);
      break;
    case 'direct-streamlocal@openssh.com':
      self._protocol.openssh_directStreamLocal(
        localChan, initWindow, maxPacket, opts
      );
      break;
    default:
      throw new Error(`Unsupported channel type: ${type}`);
  }
}

function reqX11(chan, screen, cb) {
  // Asks server to start sending us X11 connections
  const cfg = {
    single: false,
    protocol: 'MIT-MAGIC-COOKIE-1',
    cookie: undefined,
    screen: 0
  };

  if (typeof screen === 'function') {
    cb = screen;
  } else if (typeof screen === 'object' && screen !== null) {
    if (typeof screen.single === 'boolean')
      cfg.single = screen.single;
    if (typeof screen.screen === 'number')
      cfg.screen = screen.screen;
    if (typeof screen.protocol === 'string')
      cfg.protocol = screen.protocol;
    if (typeof screen.cookie === 'string')
      cfg.cookie = screen.cookie;
    else if (Buffer.isBuffer(screen.cookie))
      cfg.cookie = screen.cookie.hexSlice(0, screen.cookie.length);
  }
  if (cfg.cookie === undefined)
    cfg.cookie = randomCookie();

  const wantReply = (typeof cb === 'function');

  if (chan.outgoing.state !== 'open') {
    if (wantReply)
      cb(new Error('Channel is not open'));
    return;
  }

  if (wantReply) {
    chan._callbacks.push((had_err) => {
      if (had_err) {
        cb(had_err !== true ? had_err : new Error('Unable to request X11'));
        return;
      }

      chan._hasX11 = true;
      ++chan._client._acceptX11;
      chan.once('close', () => {
        if (chan._client._acceptX11)
          --chan._client._acceptX11;
      });

      cb();
    });
  }

  chan._client._protocol.x11Forward(chan.outgoing.id, cfg, wantReply);
}

function reqPty(chan, opts, cb) {
  let rows = 24;
  let cols = 80;
  let width = 640;
  let height = 480;
  let term = 'vt100';
  let modes = null;

  if (typeof opts === 'function') {
    cb = opts;
  } else if (typeof opts === 'object' && opts !== null) {
    if (typeof opts.rows === 'number')
      rows = opts.rows;
    if (typeof opts.cols === 'number')
      cols = opts.cols;
    if (typeof opts.width === 'number')
      width = opts.width;
    if (typeof opts.height === 'number')
      height = opts.height;
    if (typeof opts.term === 'string')
      term = opts.term;
    if (typeof opts.modes === 'object')
      modes = opts.modes;
  }

  const wantReply = (typeof cb === 'function');

  if (chan.outgoing.state !== 'open') {
    if (wantReply)
      cb(new Error('Channel is not open'));
    return;
  }

  if (wantReply) {
    chan._callbacks.push((had_err) => {
      if (had_err) {
        cb(had_err !== true
           ? had_err
           : new Error('Unable to request a pseudo-terminal'));
        return;
      }
      cb();
    });
  }

  chan._client._protocol.pty(chan.outgoing.id,
                             rows,
                             cols,
                             height,
                             width,
                             term,
                             modes,
                             wantReply);
}

function reqAgentFwd(chan, cb) {
  const wantReply = (typeof cb === 'function');

  if (chan.outgoing.state !== 'open') {
    wantReply && cb(new Error('Channel is not open'));
    return;
  }
  if (chan._client._agentFwdEnabled) {
    wantReply && cb(false);
    return;
  }

  chan._client._agentFwdEnabled = true;

  chan._callbacks.push((had_err) => {
    if (had_err) {
      chan._client._agentFwdEnabled = false;
      if (wantReply) {
        cb(had_err !== true
           ? had_err
           : new Error('Unable to request agent forwarding'));
      }
      return;
    }

    if (wantReply)
      cb();
  });

  chan._client._protocol.openssh_agentForward(chan.outgoing.id, true);
}

function reqShell(chan, cb) {
  if (chan.outgoing.state !== 'open') {
    cb(new Error('Channel is not open'));
    return;
  }

  chan._callbacks.push((had_err) => {
    if (had_err) {
      cb(had_err !== true ? had_err : new Error('Unable to open shell'));
      return;
    }
    chan.subtype = 'shell';
    cb(undefined, chan);
  });

  chan._client._protocol.shell(chan.outgoing.id, true);
}

function reqExec(chan, cmd, opts, cb) {
  if (chan.outgoing.state !== 'open') {
    cb(new Error('Channel is not open'));
    return;
  }

  chan._callbacks.push((had_err) => {
    if (had_err) {
      cb(had_err !== true ? had_err : new Error('Unable to exec'));
      return;
    }
    chan.subtype = 'exec';
    chan.allowHalfOpen = (opts.allowHalfOpen !== false);
    cb(undefined, chan);
  });

  chan._client._protocol.exec(chan.outgoing.id, cmd, true);
}

function reqEnv(chan, env) {
  if (chan.outgoing.state !== 'open')
    return;

  const keys = Object.keys(env || {});

  for (let i = 0; i < keys.length; ++i) {
    const key = keys[i];
    const val = env[key];
    chan._client._protocol.env(chan.outgoing.id, key, val, false);
  }
}

function reqSubsystem(chan, name, cb) {
  if (chan.outgoing.state !== 'open') {
    cb(new Error('Channel is not open'));
    return;
  }

  chan._callbacks.push((had_err) => {
    if (had_err) {
      cb(had_err !== true
         ? had_err
         : new Error(`Unable to start subsystem: ${name}`));
      return;
    }
    chan.subtype = 'subsystem';
    cb(undefined, chan);
  });

  chan._client._protocol.subsystem(chan.outgoing.id, name, true);
}

// TODO: inline implementation into single call site
function onCHANNEL_OPEN(self, info) {
  // The server is trying to open a channel with us, this is usually when
  // we asked the server to forward us connections on some port and now they
  // are asking us to accept/deny an incoming connection on their side

  let localChan = -1;
  let reason;

  const accept = () => {
    const chanInfo = {
      type: info.type,
      incoming: {
        id: localChan,
        window: MAX_WINDOW,
        packetSize: PACKET_SIZE,
        state: 'open'
      },
      outgoing: {
        id: info.sender,
        window: info.window,
        packetSize: info.packetSize,
        state: 'open'
      }
    };
    const stream = new Channel(self, chanInfo);
    self._chanMgr.update(localChan, stream);

    self._protocol.channelOpenConfirm(info.sender,
                                      localChan,
                                      MAX_WINDOW,
                                      PACKET_SIZE);
    return stream;
  };
  const reject = () => {
    if (reason === undefined) {
      if (localChan === -1)
        reason = CHANNEL_OPEN_FAILURE.RESOURCE_SHORTAGE;
      else
        reason = CHANNEL_OPEN_FAILURE.CONNECT_FAILED;
    }

    if (localChan !== -1)
      self._chanMgr.remove(localChan);

    self._protocol.channelOpenFail(info.sender, reason, '');
  };
  const reserveChannel = () => {
    localChan = self._chanMgr.add();

    if (localChan === -1) {
      reason = CHANNEL_OPEN_FAILURE.RESOURCE_SHORTAGE;
      if (self.config.debug) {
        self.config.debug(
          'Client: Automatic rejection of incoming channel open: '
            + 'no channels available'
        );
      }
    }

    return (localChan !== -1);
  };

  const data = info.data;
  switch (info.type) {
    case 'forwarded-tcpip': {
      const val = self._forwarding[`${data.destIP}:${data.destPort}`];
      if (val !== undefined && reserveChannel()) {
        if (data.destPort === 0)
          data.destPort = val;
        self.emit('tcp connection', data, accept, reject);
        return;
      }
      break;
    }
    case 'forwarded-streamlocal@openssh.com':
      if (self._forwardingUnix[data.socketPath] !== undefined
          && reserveChannel()) {
        self.emit('unix connection', data, accept, reject);
        return;
      }
      break;
    case 'auth-agent@openssh.com':
      if (self._agentFwdEnabled
          && typeof self._agent.getStream === 'function'
          && reserveChannel()) {
        self._agent.getStream((err, stream) => {
          if (err)
            return reject();

          const upstream = accept();
          upstream.pipe(stream).pipe(upstream);
        });
        return;
      }
      break;
    case 'x11':
      if (self._acceptX11 !== 0 && reserveChannel()) {
        self.emit('x11', data, accept, reject);
        return;
      }
      break;
    default:
      // Automatically reject any unsupported channel open requests
      reason = CHANNEL_OPEN_FAILURE.UNKNOWN_CHANNEL_TYPE;
      if (self.config.debug) {
        self.config.debug(
          'Client: Automatic rejection of unsupported incoming channel open '
            + `type: ${info.type}`
        );
      }
  }

  if (reason === undefined) {
    reason = CHANNEL_OPEN_FAILURE.ADMINISTRATIVELY_PROHIBITED;
    if (self.config.debug) {
       self.config.debug(
        'Client: Automatic rejection of unexpected incoming channel open for: '
          + info.type
      );
    }
  }

  reject();
}

const randomCookie = (() => {
  const buffer = Buffer.allocUnsafe(16);
  return () => {
    randomFillSync(buffer, 0, 16);
    return buffer.hexSlice(0, 16);
  };
})();

function makeSimpleAuthHandler(authList) {
  if (!Array.isArray(authList))
    throw new Error('authList must be an array');

  let a = 0;
  return (authsLeft, partialSuccess, cb) => {
    if (a === authList.length)
      return false;
    return authList[a++];
  };
}

function hostKeysProve(client, keys_, cb) {
  if (!client._sock || !isWritable(client._sock))
    return;

  if (typeof cb !== 'function')
    cb = noop;

  if (!Array.isArray(keys_))
    throw new TypeError('Invalid keys argument type');

  const keys = [];
  for (const key of keys_) {
    const parsed = parseKey(key);
    if (parsed instanceof Error)
      throw parsed;
    keys.push(parsed);
  }

  if (!client.config.strictVendor
      || (client.config.strictVendor && RE_OPENSSH.test(client._remoteVer))) {
    client._callbacks.push((had_err, data) => {
      if (had_err) {
        cb(had_err !== true
           ? had_err
           : new Error('Server failed to prove supplied keys'));
        return;
      }

      // TODO: move all of this parsing/verifying logic out of the client?
      const ret = [];
      let keyIdx = 0;
      bufferParser.init(data, 0);
      while (bufferParser.avail()) {
        if (keyIdx === keys.length)
          break;
        const key = keys[keyIdx++];
        const keyPublic = key.getPublicSSH();

        const sigEntry = bufferParser.readString();
        sigParser.init(sigEntry, 0);
        const type = sigParser.readString(true);
        let value = sigParser.readString();

        let algo;
        if (type !== key.type) {
          if (key.type === 'ssh-rsa') {
            switch (type) {
              case 'rsa-sha2-256':
                algo = 'sha256';
                break;
              case 'rsa-sha2-512':
                algo = 'sha512';
                break;
              default:
                continue;
            }
          } else {
            continue;
          }
        }

        const sessionID = client._protocol._kex.sessionID;
        const verifyData = Buffer.allocUnsafe(
          4 + 29 + 4 + sessionID.length + 4 + keyPublic.length
        );
        let p = 0;
        writeUInt32BE(verifyData, 29, p);
        verifyData.utf8Write('hostkeys-prove-00@openssh.com', p += 4, 29);
        writeUInt32BE(verifyData, sessionID.length, p += 29);
        bufferCopy(sessionID, verifyData, 0, sessionID.length, p += 4);
        writeUInt32BE(verifyData, keyPublic.length, p += sessionID.length);
        bufferCopy(keyPublic, verifyData, 0, keyPublic.length, p += 4);

        if (!(value = sigSSHToASN1(value, type)))
          continue;
        if (key.verify(verifyData, value, algo) === true)
          ret.push(key);
      }
      sigParser.clear();
      bufferParser.clear();

      cb(null, ret);
    });

    client._protocol.openssh_hostKeysProve(keys);
    return;
  }

  process.nextTick(
    cb,
    new Error(
      'strictVendor enabled and server is not OpenSSH or compatible version'
    )
  );
}

module.exports = Client;<|MERGE_RESOLUTION|>--- conflicted
+++ resolved
@@ -1,180 +1,4 @@
-<<<<<<< HEAD
-var crypto = require('crypto');
-var Socket = require('net').Socket;
-var dnsLookup = require('dns').lookup;
-var EventEmitter = require('events').EventEmitter;
-var inherits = require('util').inherits;
-var HASHES = crypto.getHashes();
-
-var ssh2_streams = require('ssh2-streams');
-var SSH2Stream = ssh2_streams.SSH2Stream;
-var SFTPStream = ssh2_streams.SFTPStream;
-var consts = ssh2_streams.constants;
-var BUGS = consts.BUGS;
-var ALGORITHMS = consts.ALGORITHMS;
-var EDDSA_SUPPORTED = consts.EDDSA_SUPPORTED;
-var parseKey = ssh2_streams.utils.parseKey;
-
-var HTTPAgents = require('./http-agents');
-var Channel = require('./Channel');
-var agentQuery = require('./agent');
-var SFTPWrapper = require('./SFTPWrapper');
-var readUInt32BE = require('./buffer-helpers').readUInt32BE;
-
-var MAX_CHANNEL = Math.pow(2, 32) - 1;
-var RE_OPENSSH = /^OpenSSH_(?:(?![0-4])\d)|(?:\d{2,})/;
-var DEBUG_NOOP = function(msg) {};
-
-function Client() {
-  if (!(this instanceof Client))
-    return new Client();
-
-  EventEmitter.call(this);
-
-  this.config = {
-    host: undefined,
-    port: undefined,
-    localAddress: undefined,
-    localPort: undefined,
-    forceIPv4: undefined,
-    forceIPv6: undefined,
-    keepaliveCountMax: undefined,
-    keepaliveInterval: undefined,
-    readyTimeout: undefined,
-
-    username: undefined,
-    password: undefined,
-    passwordPrompt: undefined,
-    privateKey: undefined,
-    publicKeyPrompt: undefined,
-    tryKeyboard: undefined,
-  
-    agent: undefined,
-    allowAgentFwd: undefined,
-    authHandler: undefined,
-
-    hostHashAlgo: undefined,
-    hostHashCb: undefined,
-    strictVendor: undefined,
-    debug: undefined
-  };
-
-  this._readyTimeout = undefined;
-  this._channels = undefined;
-  this._callbacks = undefined;
-  this._forwarding = undefined;
-  this._forwardingUnix = undefined;
-  this._acceptX11 = undefined;
-  this._agentFwdEnabled = undefined;
-  this._curChan = undefined;
-  this._remoteVer = undefined;
-
-  this._sshstream = undefined;
-  this._sock = undefined;
-  this._resetKA = undefined;
-}
-inherits(Client, EventEmitter);
-
-Client.prototype.connect = function(cfg) {
-  var self = this;
-=======
-// TODO:
-//    * add `.connected` or similar property to allow immediate connection
-//      status checking
-//    * add/improve debug output during user authentication phase
-'use strict';
-
-const {
-  createHash,
-  getHashes,
-  randomFillSync,
-} = require('crypto');
-const { Socket } = require('net');
-const { lookup: dnsLookup } = require('dns');
-const EventEmitter = require('events');
-const HASHES = getHashes();
-
-const {
-  COMPAT,
-  CHANNEL_EXTENDED_DATATYPE: { STDERR },
-  CHANNEL_OPEN_FAILURE,
-  DEFAULT_CIPHER,
-  DEFAULT_COMPRESSION,
-  DEFAULT_KEX,
-  DEFAULT_MAC,
-  DEFAULT_SERVER_HOST_KEY,
-  DISCONNECT_REASON,
-  DISCONNECT_REASON_BY_VALUE,
-  SUPPORTED_CIPHER,
-  SUPPORTED_COMPRESSION,
-  SUPPORTED_KEX,
-  SUPPORTED_MAC,
-  SUPPORTED_SERVER_HOST_KEY,
-} = require('./protocol/constants.js');
-const { init: cryptoInit } = require('./protocol/crypto.js');
-const Protocol = require('./protocol/Protocol.js');
-const { parseKey } = require('./protocol/keyParser.js');
-const { SFTP } = require('./protocol/SFTP.js');
-const {
-  bufferCopy,
-  makeBufferParser,
-  makeError,
-  readUInt32BE,
-  sigSSHToASN1,
-  writeUInt32BE,
-} = require('./protocol/utils.js');
-
-const { AgentContext, createAgent, isAgent } = require('./agent.js');
-const {
-  Channel,
-  MAX_WINDOW,
-  PACKET_SIZE,
-  windowAdjust,
-  WINDOW_THRESHOLD,
-} = require('./Channel.js');
-const {
-  ChannelManager,
-  generateAlgorithmList,
-  isWritable,
-  onChannelOpenFailure,
-  onCHANNEL_CLOSE,
-} = require('./utils.js');
-
-const bufferParser = makeBufferParser();
-const sigParser = makeBufferParser();
-const RE_OPENSSH = /^OpenSSH_(?:(?![0-4])\d)|(?:\d{2,})/;
-const noop = (err) => {};
-
-class Client extends EventEmitter {
-  constructor() {
-    super();
-
-    this.config = {
-      host: undefined,
-      port: undefined,
-      localAddress: undefined,
-      localPort: undefined,
-      forceIPv4: undefined,
-      forceIPv6: undefined,
-      keepaliveCountMax: undefined,
-      keepaliveInterval: undefined,
-      readyTimeout: undefined,
-      ident: undefined,
-
-      username: undefined,
-      password: undefined,
-      privateKey: undefined,
-      tryKeyboard: undefined,
-      agent: undefined,
-      allowAgentFwd: undefined,
-      authHandler: undefined,
-
-      hostHashAlgo: undefined,
-      hostHashCb: undefined,
-      strictVendor: undefined,
-      debug: undefined
-    };
->>>>>>> 6b4c64ce
+
 
     this._agent = undefined;
     this._readyTimeout = undefined;
@@ -316,46 +140,11 @@
                                 ? cfg.strictVendor
                                 : true);
 
-<<<<<<< HEAD
-  if (typeof cfg.username === 'string')
-    this.config.username = cfg.username;
-  else if (typeof cfg.user === 'string')
-    this.config.username = cfg.user;
-  else
-    throw new Error('Invalid username');
-
-  this.config.password = (typeof cfg.password === 'string'
-                          ? cfg.password
-                          : undefined);
-  this.config.passwordPrompt = (typeof cfg.passwordPrompt === 'boolean' ? cfg.passwordPrompt : false);
-
-  this.config.privateKey = (typeof cfg.privateKey === 'string'
-                            || Buffer.isBuffer(cfg.privateKey)
-                            ? cfg.privateKey
-                            : undefined);
-  this.config.localHostname = (typeof cfg.localHostname === 'string'
-                               && cfg.localHostname.length
-                               ? cfg.localHostname
-                               : undefined);
-  this.config.localUsername = (typeof cfg.localUsername === 'string'
-                               && cfg.localUsername.length
-                               ? cfg.localUsername
-                               : undefined);
-  this.config.tryKeyboard = (cfg.tryKeyboard === true);
-  this.config.publicKeyPrompt = (cfg.publicKeyPrompt === true);
-  this.config.agent = (typeof cfg.agent === 'string' && cfg.agent.length
-                       ? cfg.agent
-                       : undefined);
-  this.config.allowAgentFwd = (cfg.agentForward === true
-                               && this.config.agent !== undefined);
-  var authHandler = this.config.authHandler = (
-    typeof cfg.authHandler === 'function' ? cfg.authHandler : undefined
-  );
-=======
+
     const debug = this.config.debug = (typeof cfg.debug === 'function'
                                        ? cfg.debug
                                        : undefined);
->>>>>>> 6b4c64ce
+
 
     if (cfg.agentForward === true && !this.config.allowAgentFwd) {
       throw new Error(
@@ -415,105 +204,8 @@
     const DEBUG_HANDLER = (!debug ? undefined : (p, display, msg) => {
       debug(`Debug output from server: ${JSON.stringify(msg)}`);
     });
-<<<<<<< HEAD
-  }
-
-  // begin authentication handling =============================================
-  var curAuth;
-  var curPartial = null;
-  var curAuthsLeft = null;
-  var agentKeys;
-  var agentKeyPos = 0;
-  var authsAllowed = ['none'];
-  if (this.config.password !== undefined)
-    authsAllowed.push('password');
-  else if (this.config.passwordPrompt) 
-    authsAllowed.push('password');
-  if (privateKey !== undefined || this.config.publicKeyPrompt)
-    authsAllowed.push('publickey');
-  if (this.config.agent !== undefined)
-    authsAllowed.push('agent');
-  if (this.config.tryKeyboard)
-    authsAllowed.push('keyboard-interactive');
-  if (this.config.password !== undefined)
-    authsAllowed.push('password');
-  if (this.config.publicKey !== undefined
-      && this.config.localHostname !== undefined
-      && this.config.localUsername !== undefined) {
-    authsAllowed.push('hostbased');
-  }
-
-  if (authHandler === undefined) {
-    var authPos = 0;
-    authHandler = function authHandler(authsLeft, partial, cb) {
-      if (authPos === authsAllowed.length)
-        return false;
-      return authsAllowed[authPos++];
-    };
-  }
-
-  var hasSentAuth = false;
-  function doNextAuth(authName) {
-    hasSentAuth = true;
-    if (authName === false) {
-      stream.removeListener('USERAUTH_FAILURE', onUSERAUTH_FAILURE);
-      stream.removeListener('USERAUTH_PK_OK', onUSERAUTH_PK_OK);
-      var err = new Error('All configured authentication methods failed');
-      err.level = 'client-authentication';
-      self.emit('error', err);
-      if (stream.writable)
-        self.end();
-      return;
-    }
-    if (authsAllowed.indexOf(authName) === -1)
-      throw new Error('Authentication method not allowed: ' + authName);
-    curAuth = authName;
-    switch (curAuth) {
-      case 'password':
-      	if(self.config.password){
-          stream.authPassword(self.config.username, self.config.password);
-          self.config.password = null;
-      	} else if(self.config.passwordPrompt) {
-          /* Add ability to prompt for password */
-         
-          function passwordCb(password){
-          
-            self.config.password = password;
-            stream.authPassword(self.config.username, self.config.password);
-            self.config.password = null;
-          }        
-          self.emit('password', passwordCb);    
-        } else {
-          stream.authPassword(self.config.username, '');
-        }
-      break;
-      case 'publickey':
-        if (privateKey) {
-          stream.authPK(self.config.username, privateKey);
-          stream.once('USERAUTH_PK_OK', onUSERAUTH_PK_OK);
-        } else {
-          self.emit('public-key',function(pubKey){
-            if(!pubKey){return tryNextAuth();}
-            self.config.pubKeyPromptKey = pubKey;
-            stream.authPK(self.config.username, self.config.pubKeyPromptKey);
-            stream.once('USERAUTH_PK_OK', onUSERAUTH_PK_OK_PROMPT);
-          });
-        }
-       
-      break;
-      case 'hostbased':
-        function hostbasedCb(buf, cb) {
-          var signature = privateKey.sign(buf);
-          if (signature instanceof Error) {
-            signature.message = 'Error while signing data with privateKey: '
-                                + signature.message;
-            signature.level = 'client-authentication';
-            self.emit('error', signature);
-            return tryNextAuth();
-          }
-
-          cb(signature);
-=======
+
+
     const proto = this._protocol = new Protocol({
       ident: this.config.ident,
       offer: (allOfferDefaults ? undefined : algorithms),
@@ -542,7 +234,7 @@
         if (!ready) {
           ready = true;
           proto.service('ssh-userauth');
->>>>>>> 6b4c64ce
+
         }
       },
       debug,
@@ -650,64 +342,10 @@
               instructions,
               '',
               prompts,
-<<<<<<< HEAD
-              function(answers) {
-                stream.authInfoRes(answers);
-              }
-    );
-  }
-  function onUSERAUTH_PK_OK_PROMPT(keyAlgo,key){
-		stream.authPK(self.config.username,self.config.pubKeyPromptKey,
-		function(buf, cb) { self.emit('sign',buf,cb); });
-  }
-  function onUSERAUTH_PK_OK() {
-    if (curAuth === 'agent') {
-      var agentKey = agentKeys[agentKeyPos];
-      var keyLen = readUInt32BE(agentKey, 0);
-      var pubKeyFullType = agentKey.toString('ascii', 4, 4 + keyLen);
-      var pubKeyType = pubKeyFullType.slice(4);
-      // Check that we support the key type first
-      // TODO: move key type checking logic to ssh2-streams
-      switch (pubKeyFullType) {
-        case 'ssh-rsa':
-        case 'ssh-dss':
-        case 'ecdsa-sha2-nistp256':
-        case 'ecdsa-sha2-nistp384':
-        case 'ecdsa-sha2-nistp521':
-          break;
-        default:
-          if (EDDSA_SUPPORTED && pubKeyFullType === 'ssh-ed25519')
-            break;
-          debug('DEBUG: Agent: Skipping unsupported key type: '
-                + pubKeyFullType);
-          return tryNextAgentKey();
-      }
-      stream.authPK(self.config.username, 
-                    agentKey,
-                    function(buf, cb) {
-        agentQuery(self.config.agent,
-                   agentKey,
-                   pubKeyType,
-                   buf,
-                   function(err, signed) {
-          if (err) {
-            err.level = 'agent';
-            self.emit('error', err);
-          } else {
-            var sigFullTypeLen = readUInt32BE(signed, 0);
-            if (4 + sigFullTypeLen + 4 < signed.length) {
-              var sigFullType = signed.toString('ascii', 4, 4 + sigFullTypeLen);
-              if (sigFullType !== pubKeyFullType) {
-                err = new Error('Agent key/signature type mismatch');
-                err.level = 'agent';
-                self.emit('error', err);
-              } else {
-                // skip algoLen + algo + sigLen
-                return cb(signed.slice(4 + sigFullTypeLen + 4));
-=======
+
               (answers) => {
                 proto.authInfoRes(answers);
->>>>>>> 6b4c64ce
+
               }
             );
           }
@@ -801,53 +439,14 @@
             return;
           }
 
-<<<<<<< HEAD
-          tryNextAgentKey();
-        });
-      });
-    } else if (curAuth === 'publickey') {
-      stream.authPK(self.config.username, privateKey, function(buf, cb) {
-        var signature = privateKey.sign(buf);
-        if (signature instanceof Error) {
-          signature.message = 'Error while signing data with privateKey: '
-                              + signature.message;
-          signature.level = 'client-authentication';
-          self.emit('error', signature);
-          return tryNextAuth();
-        }
-        cb(signature);
-      });
-    }
-  }
-  function onUSERAUTH_FAILURE(authsLeft, partial) {
-    stream.removeListener('USERAUTH_PK_OK', onUSERAUTH_PK_OK);
-    stream.removeListener('USERAUTH_INFO_REQUEST', onUSERAUTH_INFO_REQUEST);
-    
-    if (authsLeft.indexOf('password') < 0) {
-      authsLeft.splice(authsLeft.indexOf('password-prompt'), 1);
-    } 
-    if (curAuth === 'publickey-prompt') {
-      self.emit('public-key',function(pubKey) {
-        if(!pubKey){ return tryNextAuth(); }
-        self.config.pubKeyPromptKey = pubKey;
-        stream.authPK(self.config.username, self.config.pubKeyPromptKey);
-        stream.once('USERAUTH_PK_OK', onUSERAUTH_PK_OK_PROMPT);
-      });
-      return;
-    } else if (curAuth === 'agent') {
-      debug('DEBUG: Client: Agent key #' + (agentKeyPos + 1) + ' failed');
-      return tryNextAgentKey();
-    } else {
-      debug('DEBUG: Client: ' + curAuth + ' auth failed');
-    }
-=======
+
           if (channel.incoming.window <= WINDOW_THRESHOLD)
             windowAdjust(channel);
         },
         CHANNEL_EXTENDED_DATA: (p, recipient, data, type) => {
           if (type !== STDERR)
             return;
->>>>>>> 6b4c64ce
+
 
           const channel = this._chanMgr.get(recipient);
           if (typeof channel !== 'object' || channel === null)
