--- conflicted
+++ resolved
@@ -508,11 +508,7 @@
         if (ctx.key.algo !== allowedPubKey.type
             || ctx.key.data.length !== allowedPubSSHKey.length
             || !crypto.timingSafeEqual(ctx.key.data, allowedPubSSHKey)
-<<<<<<< HEAD
-            || (ctx.signature && !allowedPubKey.verify(ctx.blob, ctx.signature))) {
-=======
             || (ctx.signature && allowedPubKey.verify(ctx.blob, ctx.signature) !== true)) {
->>>>>>> b5aad432
           return ctx.reject();
         }
         break;
