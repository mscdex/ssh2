# Description

SSH2 client and server modules written in pure JavaScript for [node.js](http://nodejs.org/).

Development/testing is done against OpenSSH (8.7 currently).

Changes (breaking or otherwise) in v1.0.0 can be found [here](https://github.com/mscdex/ssh2/issues/935).

# Table of Contents

* [Requirements](#requirements)
* [Installation](#installation)
* [Client Examples](#client-examples)
  * [Execute 'uptime' on a server](#execute-uptime-on-a-server)
  * [Start an interactive shell session](#start-an-interactive-shell-session)
  * [Send a raw HTTP request to port 80 on the server](#send-a-raw-http-request-to-port-80-on-the-server)
  * [Forward local connections to port 8000 on the server to us](#forward-local-connections-to-port-8000-on-the-server-to-us)
  * [Get a directory listing via SFTP](#get-a-directory-listing-via-sftp)
  * [Connection hopping](#connection-hopping)
  * [Forward remote X11 connections](#forward-remote-x11-connections)
  * [Dynamic (1:1) port forwarding using a SOCKSv5 proxy (using `socksv5`)](#dynamic-11-port-forwarding-using-a-socksv5-proxy-using-socksv5)
  * [Make HTTP(S) connections easily using a custom http(s).Agent](#make-https-connections-easily-using-a-custom-httpsagent)
  * [Invoke an arbitrary subsystem (e.g. netconf)](#invoke-an-arbitrary-subsystem)
* [Server Examples](#server-examples)
  * [Password and public key authentication and non-interactive (exec) command execution](#password-and-public-key-authentication-and-non-interactive-exec-command-execution)
  * [SFTP-only server](#sftp-only-server)
* [Other Examples](#other-examples)
  * [Generate an SSH key](#generate-an-ssh-key)
* [API](#api)
  * [Client](#client)
      * [Client events](#client-events)
      * [Client methods](#client-methods)
  * [Server](#server)
      * [Server events](#server-events)
      * [Server methods](#server-methods)
      * [Connection events](#connection-events)
      * [Connection methods](#connection-methods)
      * [Session events](#session-events)
  * [Channel](#channel)
  * [Pseudo-TTY settings](#pseudo-tty-settings)
  * [Terminal modes](#terminal-modes)
  * [HTTPAgent](#httpagent)
      * [HTTPAgent methods](#httpagent-methods)
  * [HTTPSAgent](#httpsagent)
      * [HTTPSAgent methods](#httpsagent-methods)
  * [Utilities](#utilities)

## Requirements

* [node.js](http://nodejs.org/) -- v10.16.0 or newer
  * node v12.0.0 or newer for Ed25519 key support
* (Optional) [`cpu-features`](https://github.com/mscdex/cpu-features) is set as an optional package dependency (you do not need to install it explicitly/separately from `ssh2`) that will be automatically built and used if possible. See the project's documentation for its own requirements.
  * This addon is currently used to help generate an optimal default cipher list

## Installation

    npm install ssh2

## Client Examples

### Execute 'uptime' on a server

```js
const { readFileSync } = require('fs');

const { Client } = require('ssh2');

const conn = new Client();
conn.on('ready', () => {
  console.log('Client :: ready');
  conn.exec('uptime', (err, stream) => {
    if (err) throw err;
    stream.on('close', (code, signal) => {
      console.log('Stream :: close :: code: ' + code + ', signal: ' + signal);
      conn.end();
    }).on('data', (data) => {
      console.log('STDOUT: ' + data);
    }).stderr.on('data', (data) => {
      console.log('STDERR: ' + data);
    });
  });
}).connect({
  host: '192.168.100.100',
  port: 22,
  username: 'frylock',
  privateKey: readFileSync('/path/to/my/key')
});

// example output:
// Client :: ready
// STDOUT:  17:41:15 up 22 days, 18:09,  1 user,  load average: 0.00, 0.01, 0.05
//
// Stream :: exit :: code: 0, signal: undefined
// Stream :: close
```

### Start an interactive shell session

```js
const { readFileSync } = require('fs');

const { Client } = require('ssh2');

const conn = new Client();
conn.on('ready', () => {
  console.log('Client :: ready');
  conn.shell((err, stream) => {
    if (err) throw err;
    stream.on('close', () => {
      console.log('Stream :: close');
      conn.end();
    }).on('data', (data) => {
      console.log('OUTPUT: ' + data);
    });
    stream.end('ls -l\nexit\n');
  });
}).connect({
  host: '192.168.100.100',
  port: 22,
  username: 'frylock',
  privateKey: readFileSync('/path/to/my/key')
});

// example output:
// Client :: ready
// STDOUT: Last login: Sun Jun 15 09:37:21 2014 from 192.168.100.100
//
// STDOUT: ls -l
// exit
//
// STDOUT: frylock@athf:~$ ls -l
//
// STDOUT: total 8
//
// STDOUT: drwxr-xr-x 2 frylock frylock 4096 Nov 18  2012 mydir
//
// STDOUT: -rw-r--r-- 1 frylock frylock   25 Apr 11  2013 test.txt
//
// STDOUT: frylock@athf:~$ exit
//
// STDOUT: logout
//
// Stream :: close
```

### Send a raw HTTP request to port 80 on the server

```js
const { Client } = require('ssh2');

const conn = new Client();
conn.on('ready', () => {
  console.log('Client :: ready');
  conn.forwardOut('192.168.100.102', 8000, '127.0.0.1', 80, (err, stream) => {
    if (err) throw err;
    stream.on('close', () => {
      console.log('TCP :: CLOSED');
      conn.end();
    }).on('data', (data) => {
      console.log('TCP :: DATA: ' + data);
    }).end([
      'HEAD / HTTP/1.1',
      'User-Agent: curl/7.27.0',
      'Host: 127.0.0.1',
      'Accept: */*',
      'Connection: close',
      '',
      ''
    ].join('\r\n'));
  });
}).connect({
  host: '192.168.100.100',
  port: 22,
  username: 'frylock',
  password: 'nodejsrules'
});

// example output:
// Client :: ready
// TCP :: DATA: HTTP/1.1 200 OK
// Date: Thu, 15 Nov 2012 13:52:58 GMT
// Server: Apache/2.2.22 (Ubuntu)
// X-Powered-By: PHP/5.4.6-1ubuntu1
// Last-Modified: Thu, 01 Jan 1970 00:00:00 GMT
// Content-Encoding: gzip
// Vary: Accept-Encoding
// Connection: close
// Content-Type: text/html; charset=UTF-8
//
//
// TCP :: CLOSED
```

### Forward local connections to port 8000 on the server to us

```js
const { Client } = require('ssh2');

const conn = new Client();
conn.on('ready', () => {
  console.log('Client :: ready');
  conn.forwardIn('127.0.0.1', 8000, (err) => {
    if (err) throw err;
    console.log('Listening for connections on server on port 8000!');
  });
}).on('tcp connection', (info, accept, reject) => {
  console.log('TCP :: INCOMING CONNECTION:');
  console.dir(info);
  accept().on('close', () => {
    console.log('TCP :: CLOSED');
  }).on('data', (data) => {
    console.log('TCP :: DATA: ' + data);
  }).end([
    'HTTP/1.1 404 Not Found',
    'Date: Thu, 15 Nov 2012 02:07:58 GMT',
    'Server: ForwardedConnection',
    'Content-Length: 0',
    'Connection: close',
    '',
    ''
  ].join('\r\n'));
}).connect({
  host: '192.168.100.100',
  port: 22,
  username: 'frylock',
  password: 'nodejsrules'
});

// example output:
// Client :: ready
// Listening for connections on server on port 8000!
//  (.... then from another terminal on the server: `curl -I http://127.0.0.1:8000`)
// TCP :: INCOMING CONNECTION: { destIP: '127.0.0.1',
//  destPort: 8000,
//  srcIP: '127.0.0.1',
//  srcPort: 41969 }
// TCP DATA: HEAD / HTTP/1.1
// User-Agent: curl/7.27.0
// Host: 127.0.0.1:8000
// Accept: */*
//
//
// TCP :: CLOSED
```

### Get a directory listing via SFTP

```js
const { Client } = require('ssh2');

const conn = new Client();
conn.on('ready', () => {
  console.log('Client :: ready');
  conn.sftp((err, sftp) => {
    if (err) throw err;
    sftp.readdir('foo', (err, list) => {
      if (err) throw err;
      console.dir(list);
      conn.end();
    });
  });
}).connect({
  host: '192.168.100.100',
  port: 22,
  username: 'frylock',
  password: 'nodejsrules'
});

// example output:
// Client :: ready
// [ { filename: 'test.txt',
//     longname: '-rw-r--r--    1 frylock   frylock         12 Nov 18 11:05 test.txt',
//     attrs:
//      { size: 12,
//        uid: 1000,
//        gid: 1000,
//        mode: 33188,
//        atime: 1353254750,
//        mtime: 1353254744 } },
//   { filename: 'mydir',
//     longname: 'drwxr-xr-x    2 frylock   frylock       4096 Nov 18 15:03 mydir',
//     attrs:
//      { size: 1048576,
//        uid: 1000,
//        gid: 1000,
//        mode: 16877,
//        atime: 1353269007,
//        mtime: 1353269007 } } ]
```

### Connection hopping

```js
const { Client } = require('ssh2');

const conn1 = new Client();
const conn2 = new Client();

// Checks uptime on 10.1.1.40 via 192.168.1.1

conn1.on('ready', () => {
  console.log('FIRST :: connection ready');
  // Alternatively, you could use something like netcat or socat with exec()
  // instead of forwardOut(), depending on what the server allows
  conn1.forwardOut('127.0.0.1', 12345, '10.1.1.40', 22, (err, stream) => {
    if (err) {
      console.log('FIRST :: forwardOut error: ' + err);
      return conn1.end();
    }
    conn2.connect({
      sock: stream,
      username: 'user2',
      password: 'password2',
    });
  });
}).connect({
  host: '192.168.1.1',
  username: 'user1',
  password: 'password1',
});

conn2.on('ready', () => {
  // This connection is the one to 10.1.1.40

  console.log('SECOND :: connection ready');
  conn2.exec('uptime', (err, stream) => {
    if (err) {
      console.log('SECOND :: exec error: ' + err);
      return conn1.end();
    }
    stream.on('close', () => {
      conn1.end(); // close parent (and this) connection
    }).on('data', (data) => {
      console.log(data.toString());
    });
  });
});
```

### Forward remote X11 connections

```js
const { Socket } = require('net');

const { Client } = require('ssh2');

const conn = new Client();

conn.on('x11', (info, accept, reject) => {
  const xserversock = new net.Socket();
  xserversock.on('connect', () => {
    const xclientsock = accept();
    xclientsock.pipe(xserversock).pipe(xclientsock);
  });
  // connects to localhost:0.0
  xserversock.connect(6000, 'localhost');
});

conn.on('ready', () => {
  conn.exec('xeyes', { x11: true }, (err, stream) => {
    if (err) throw err;
    let code = 0;
    stream.on('close', () => {
      if (code !== 0)
        console.log('Do you have X11 forwarding enabled on your SSH server?');
      conn.end();
    }).on('exit', (exitcode) => {
      code = exitcode;
    });
  });
}).connect({
  host: '192.168.1.1',
  username: 'foo',
  password: 'bar'
});
```

### Dynamic (1:1) port forwarding using a SOCKSv5 proxy (using [socksv5](https://github.com/mscdex/socksv5))

```js
const socks = require('socksv5');
const { Client } = require('ssh2');

const sshConfig = {
  host: '192.168.100.1',
  port: 22,
  username: 'nodejs',
  password: 'rules'
};

socks.createServer((info, accept, deny) => {
  // NOTE: you could just use one ssh2 client connection for all forwards, but
  // you could run into server-imposed limits if you have too many forwards open
  // at any given time
  const conn = new Client();
  conn.on('ready', () => {
    conn.forwardOut(info.srcAddr,
                    info.srcPort,
                    info.dstAddr,
                    info.dstPort,
                    (err, stream) => {
      if (err) {
        conn.end();
        return deny();
      }

      const clientSocket = accept(true);
      if (clientSocket) {
        stream.pipe(clientSocket).pipe(stream).on('close', () => {
          conn.end();
        });
      } else {
        conn.end();
      }
    });
  }).on('error', (err) => {
    deny();
  }).connect(sshConfig);
}).listen(1080, 'localhost', () => {
  console.log('SOCKSv5 proxy server started on port 1080');
}).useAuth(socks.auth.None());

// test with cURL:
//   curl -i --socks5 localhost:1080 google.com
```

### Make HTTP(S) connections easily using a custom http(s).Agent

```js
const http = require('http');

const { Client, HTTPAgent, HTTPSAgent } = require('ssh2');

const sshConfig = {
  host: '192.168.100.1',
  port: 22,
  username: 'nodejs',
  password: 'rules'
};

// Use `HTTPSAgent` instead for an HTTPS request
const agent = new HTTPAgent(sshConfig);
http.get({
  host: '192.168.200.1',
  agent,
  headers: { Connection: 'close' }
}, (res) => {
  console.log(res.statusCode);
  console.dir(res.headers);
  res.resume();
});
```


### Invoke an arbitrary subsystem

```js
const { Client } = require('ssh2');

const xmlhello = `
  <?xml version="1.0" encoding="UTF-8"?>
  <hello xmlns="urn:ietf:params:xml:ns:netconf:base:1.0">
    <capabilities>
      <capability>urn:ietf:params:netconf:base:1.0</capability>
    </capabilities>
  </hello>]]>]]>`;

const conn = new Client();

conn.on('ready', () => {
  console.log('Client :: ready');
  conn.subsys('netconf', (err, stream) => {
    if (err) throw err;
    stream.on('data', (data) => {
      console.log(data);
    }).write(xmlhello);
  });
}).connect({
  host: '1.2.3.4',
  port: 22,
  username: 'blargh',
  password: 'honk'
});
```

## Server Examples

### Password and public key authentication and non-interactive (exec) command execution

```js
const { timingSafeEqual } = require('crypto');
const { readFileSync } = require('fs');
const { inspect } = require('util');

const { utils: { parseKey }, Server } = require('ssh2');

const allowedUser = Buffer.from('foo');
const allowedPassword = Buffer.from('bar');
const allowedPubKey = parseKey(readFileSync('foo.pub'));

function checkValue(input, allowed) {
  const autoReject = (input.length !== allowed.length);
  if (autoReject) {
    // Prevent leaking length information by always making a comparison with the
    // same input when lengths don't match what we expect ...
    allowed = input;
  }
  const isMatch = timingSafeEqual(input, allowed);
  return (!autoReject && isMatch);
}

new Server({
  hostKeys: [readFileSync('host.key')]
}, (client) => {
  console.log('Client connected!');

  client.on('authentication', (ctx) => {
    let allowed = true;
    if (!checkValue(Buffer.from(ctx.username), allowedUser))
      allowed = false;

    switch (ctx.method) {
      case 'password':
        if (!checkValue(Buffer.from(ctx.password), allowedPassword))
          return ctx.reject();
        break;
      case 'publickey':
        if (ctx.key.algo !== allowedPubKey.type
            || !checkValue(ctx.key.data, allowedPubKey.getPublicSSH())
            || (ctx.signature && allowedPubKey.verify(ctx.blob, ctx.signature, ctx.hashAlgo) !== true)) {
          return ctx.reject();
        }
        break;
      default:
        return ctx.reject();
    }

    if (allowed)
      ctx.accept();
    else
      ctx.reject();
  }).on('ready', () => {
    console.log('Client authenticated!');

    client.on('session', (accept, reject) => {
      const session = accept();
      session.once('exec', (accept, reject, info) => {
        console.log('Client wants to execute: ' + inspect(info.command));
        const stream = accept();
        stream.stderr.write('Oh no, the dreaded errors!\n');
        stream.write('Just kidding about the errors!\n');
        stream.exit(0);
        stream.end();
      });
    });
  }).on('close', () => {
    console.log('Client disconnected');
  });
}).listen(0, '127.0.0.1', function() {
  console.log('Listening on port ' + this.address().port);
});
```

### SFTP-only server

```js
const { timingSafeEqual } = require('crypto');
const { readFileSync } = require('fs');
const { inspect } = require('util');

const {
  Server,
  sftp: {
    OPEN_MODE,
    STATUS_CODE,
  },
} = require('ssh2');

const allowedUser = Buffer.from('foo');
const allowedPassword = Buffer.from('bar');

function checkValue(input, allowed) {
  const autoReject = (input.length !== allowed.length);
  if (autoReject) {
    // Prevent leaking length information by always making a comparison with the
    // same input when lengths don't match what we expect ...
    allowed = input;
  }
  const isMatch = timingSafeEqual(input, allowed);
  return (!autoReject && isMatch);
}

// This simple SFTP server implements file uploading where the contents get
// ignored ...

new ssh2.Server({
  hostKeys: [readFileSync('host.key')]
}, (client) => {
  console.log('Client connected!');

  client.on('authentication', (ctx) => {
    let allowed = true;
    if (!checkValue(Buffer.from(ctx.username), allowedUser))
      allowed = false;

    switch (ctx.method) {
      case 'password':
        if (!checkValue(Buffer.from(ctx.password), allowedPassword))
          return ctx.reject();
        break;
      case 'none':
        return ctx.reject(['password']);
      default:
        return ctx.reject();
    }

    if (allowed)
      ctx.accept();
    else
      ctx.reject();
  }).on('ready', () => {
    console.log('Client authenticated!');

    client.on('session', (accept, reject) => {
      const session = accept();
      session.on('sftp', (accept, reject) => {
        console.log('Client SFTP session');
        const openFiles = new Map();
        let handleCount = 0;
        const sftp = accept();
        sftp.on('OPEN', (reqid, filename, flags, attrs) => {
          // Only allow opening /tmp/foo.txt for writing
          if (filename !== '/tmp/foo.txt' || !(flags & OPEN_MODE.WRITE))
            return sftp.status(reqid, STATUS_CODE.FAILURE);

          // Create a fake handle to return to the client, this could easily
          // be a real file descriptor number for example if actually opening
          // a file on disk
          const handle = Buffer.alloc(4);
          openFiles.set(handleCount, true);
          handle.writeUInt32BE(handleCount++, 0);

          console.log('Opening file for write')
          sftp.handle(reqid, handle);
        }).on('WRITE', (reqid, handle, offset, data) => {
          if (handle.length !== 4
              || !openFiles.has(handle.readUInt32BE(0))) {
            return sftp.status(reqid, STATUS_CODE.FAILURE);
          }

          // Fake the write operation
          sftp.status(reqid, STATUS_CODE.OK);

          console.log('Write to file at offset ${offset}: ${inspect(data)}');
        }).on('CLOSE', (reqid, handle) => {
          let fnum;
          if (handle.length !== 4
              || !openFiles.has(fnum = handle.readUInt32BE(0))) {
            return sftp.status(reqid, STATUS_CODE.FAILURE);
          }

          console.log('Closing file');
          openFiles.delete(fnum);

          sftp.status(reqid, STATUS_CODE.OK);
        });
      });
    });
  }).on('close', () => {
    console.log('Client disconnected');
  });
}).listen(0, '127.0.0.1', function() {
  console.log('Listening on port ' + this.address().port);
});
```

## Other Examples

### Generate an SSH key

```js
const { utils: { generateKeyPair, generateKeyPairSync } } = require('ssh2');

// Generate unencrypted ED25519 SSH key synchronously
let keys = generateKeyPairSync('ed25519');
// ... use `keys.public` and `keys.private`

// Generate unencrypted ECDSA SSH key synchronously with a comment set
keys = generateKeyPairSync('ecdsa', { bits: 256, comment: 'node.js rules!' });
// ... use `keys.public` and `keys.private`

// Generate encrypted RSA SSH key asynchronously
generateKeyPair(
  'rsa',
  { bits: 2048, passphrase: 'foobarbaz', cipher: 'aes256-cbc' },
  (err, keys) => {
    if (err) throw err;
    // ... use `keys.public` and `keys.private`
  }
);
```

You can find more examples in the `examples` directory of this repository.

## API

`require('ssh2').Client` is the **_Client_** constructor.

`require('ssh2').Server` is the **_Server_** constructor.

`require('ssh2').utils` is an object containing some useful [utilities](#utilities).

`require('ssh2').HTTPAgent` is an [`http.Agent`](https://nodejs.org/docs/latest/api/http.html#http_class_http_agent) constructor.

`require('ssh2').HTTPSAgent` is an [`https.Agent`](https://nodejs.org/docs/latest/api/https.html#https_class_https_agent) constructor. Its API is the same as `HTTPAgent` except it's for HTTPS connections.

### Agent-related

`require('ssh2').AgentProtocol` is a Duplex stream [class](#agentprotocol) that aids in communicating over the OpenSSH agent protocol.

`require('ssh2').BaseAgent` is a base [class](#baseagent) for creating custom authentication agents.

`require('ssh2').createAgent` is a helper [function](#createagent) that creates a new agent instance using the same logic as the `agent` configuration option: if the platform is Windows and it's the value "pageant", it creates a `PageantAgent`, otherwise if it's not a path to a Windows pipe it creates a `CygwinAgent`. In all other cases, it creates an `OpenSSHAgent`.

`require('ssh2').CygwinAgent` is an agent [class](#cygwinagent) implementation that communicates with agents in a Cygwin environment.

`require('ssh2').OpenSSHAgent` is an agent [class](#opensshagent) implementation that communicates with OpenSSH agents over a UNIX socket.

`require('ssh2').PageantAgent` is an agent [class](#pageantagent) implementation that communicates with Pageant agent processes.

### Client

#### Client events

* **banner**(< _string_ >message, < _string_ >language) - A notice was sent by the server upon connection.

* **change password**(< _string_ >prompt, < _function_ >done) - If using password-based user authentication, the server has requested that the user's password be changed. Call `done` with the new password.

* **close**() - The socket was closed.

* **end**() - The socket was disconnected.

* **error**(< _Error_ >err) - An error occurred. A 'level' property indicates 'client-socket' for socket-level errors and 'client-ssh' for SSH disconnection messages. In the case of 'client-ssh' messages, there may be a 'description' property that provides more detail.

* **handshake**(< _object_ >negotiated) - Emitted when a handshake has completed (either initial or rekey). `negotiated` contains the negotiated details of the handshake and is of the form:

```js
    // In this particular case `mac` is empty because there is no separate MAC
    // because it's integrated into AES in GCM mode
    { kex: 'ecdh-sha2-nistp256',
      srvHostKey: 'rsa-sha2-512',
      cs: { // Client to server algorithms
        cipher: 'aes128-gcm',
        mac: '',
        compress: 'none',
        lang: ''
      },
      sc: { // Server to client algorithms
        cipher: 'aes128-gcm',
        mac: '',
        compress: 'none',
        lang: ''
      }
    }
```

* **hostkeys**(< _array_ >keys) - Emitted when the server announces its available host keys. `keys` is the list of parsed (using [`parseKey()`](#utilities)) host public keys.

* **keyboard-interactive**(< _string_ >name, < _string_ >instructions, < _string_ >instructionsLang, < _array_ >prompts, < _function_ >finish) - The server is asking for replies to the given `prompts` for keyboard-interactive user authentication. `name` is generally what you'd use as a window title (for GUI apps). `prompts` is an array of `{ prompt: 'Password: ', echo: false }` style objects (here `echo` indicates whether user input should be displayed on the screen). The answers for all prompts must be provided as an array of strings and passed to `finish` when you are ready to continue. Note: It's possible for the server to come back and ask more questions.

* **ready**() - Authentication was successful.

* **rekey**() - Emitted when a rekeying operation has completed (either client or server-initiated).

* **tcp connection**(< _object_ >details, < _function_ >accept, < _function_ >reject) - An incoming forwarded TCP connection is being requested. Calling `accept` accepts the connection and returns a `Channel` object. Calling `reject` rejects the connection and no further action is needed. `details` contains:

    * **destIP** - _string_ - The remote IP the connection was received on (given in earlier call to `forwardIn()`).

    * **destPort** - _integer_ - The remote port the connection was received on (given in earlier call to `forwardIn()`).

    * **srcIP** - _string_ - The originating IP of the connection.

    * **srcPort** - _integer_ - The originating port of the connection.

* **unix connection**(< _object_ >details, < _function_ >accept, < _function_ >reject) - An incoming forwarded UNIX socket connection is being requested. Calling `accept` accepts the connection and returns a `Channel` object. Calling `reject` rejects the connection and no further action is needed. `details` contains:

    * **socketPath** - _string_ - The originating UNIX socket path of the connection.

* **x11**(< _object_ >details, < _function_ >accept, < _function_ >reject) - An incoming X11 connection is being requested. Calling `accept` accepts the connection and returns a `Channel` object. Calling `reject` rejects the connection and no further action is needed. `details` contains:

    * **srcIP** - _string_ - The originating IP of the connection.

    * **srcPort** - _integer_ - The originating port of the connection.

#### Client methods

* **(constructor)**() - Creates and returns a new Client instance.

* **connect**(< _object_ >config) - _(void)_ - Attempts a connection to a server using the information given in `config`:

    * **agent** - _string_ - Path to ssh-agent's UNIX socket for ssh-agent-based user authentication. **Windows users: set to 'pageant' for authenticating with Pageant or (actual) path to a cygwin "UNIX socket."** **Default:** (none)

    * **agentForward** - _boolean_ - Set to `true` to use OpenSSH agent forwarding (`auth-agent@openssh.com`) for the life of the connection. `agent` must also be set to use this feature. **Default:** `false`

    * **algorithms** - _object_ - This option allows you to explicitly override the default transport layer algorithms used for the connection. The value for each category must either be an array of valid algorithm names to set an exact list (with the most preferable first) or an object containing `append`, `prepend`, and/or `remove` properties that each contain an _array_ of algorithm names or RegExps to match to adjust default lists for each category. Valid keys:

        * **cipher** - _mixed_ - Ciphers.
            * Default list (in order from most to least preferable):
              * `chacha20-poly1305@openssh.com` (priority of chacha20-poly1305 may vary depending upon CPU and/or optional binding availability)
              * `aes128-gcm`
              * `aes128-gcm@openssh.com`
              * `aes256-gcm`
              * `aes256-gcm@openssh.com`
              * `aes128-ctr`
              * `aes192-ctr`
              * `aes256-ctr`
            * Other supported names:
              * `3des-cbc`
              * `aes256-cbc`
              * `aes192-cbc`
              * `aes128-cbc`
              * `arcfour256`
              * `arcfour128`
              * `arcfour`
              * `blowfish-cbc`
              * `cast128-cbc`

        * **compress** - _mixed_ - Compression algorithms.
            * Default list (in order from most to least preferable):
              * `none`
              * `zlib@openssh.com`
              * `zlib`
            * Other supported names:

        * **hmac** - _mixed_ - (H)MAC algorithms.
            * Default list (in order from most to least preferable):
              * `hmac-sha2-256-etm@openssh.com`
              * `hmac-sha2-512-etm@openssh.com`
              * `hmac-sha1-etm@openssh.com`
              * `hmac-sha2-256`
              * `hmac-sha2-512`
              * `hmac-sha1`
            * Other supported names:
              * `hmac-md5`
              * `hmac-sha2-256-96`
              * `hmac-sha2-512-96`
              * `hmac-ripemd160`
              * `hmac-sha1-96`
              * `hmac-md5-96`

        * **kex** - _mixed_ - Key exchange algorithms.
            * Default list (in order from most to least preferable):
              * `curve25519-sha256` (node v14.0.0+)
              * `curve25519-sha256@libssh.org` (node v14.0.0+)
              * `ecdh-sha2-nistp256`
              * `ecdh-sha2-nistp384`
              * `ecdh-sha2-nistp521`
              * `diffie-hellman-group-exchange-sha256`
              * `diffie-hellman-group14-sha256`
              * `diffie-hellman-group15-sha512`
              * `diffie-hellman-group16-sha512`
              * `diffie-hellman-group17-sha512`
              * `diffie-hellman-group18-sha512`
            * Other supported names:
              * `diffie-hellman-group-exchange-sha1`
              * `diffie-hellman-group14-sha1`
              * `diffie-hellman-group1-sha1`

        * **serverHostKey** - _mixed_ - Server host key formats.
            * Default list (in order from most to least preferable):
              * `ssh-ed25519` (node v12.0.0+)
              * `ecdsa-sha2-nistp256`
              * `ecdsa-sha2-nistp384`
              * `ecdsa-sha2-nistp521`
              * `rsa-sha2-512`
              * `rsa-sha2-256`
              * `ssh-rsa`
            * Other supported names:
              * `ssh-dss`

    * **authHandler** - _mixed_ - Must be an array of objects as described below, an array of strings containing valid authentication method names (username and credentials are pulled from the object passed to `connect()`), or a function with parameters `(methodsLeft, partialSuccess, callback)` where `methodsLeft` and `partialSuccess` are `null` on the first authentication attempt, otherwise are an array and boolean respectively. Return or call `callback()` with either the name of the authentication method or an object containing the method name along with method-specific details to try next (return/pass `false` to signal no more methods to try). Valid method names are: `'none', 'password', 'publickey', 'agent', 'keyboard-interactive', 'hostbased'`. **Default:** function that follows a set method order: None -> Password -> Private Key -> Agent (-> keyboard-interactive if `tryKeyboard` is `true`) -> Hostbased

        * When returning or calling `callback()` with an object, it can take one of the following forms:

            ```js
            {
              type: 'none',
              username: 'foo',
            }
            ```

            ```js
            {
              type: 'password'
              username: 'foo',
              password: 'bar',
            }
            ```

            ```js
            {
              type: 'publickey'
              username: 'foo',
              // Can be a string, Buffer, or parsed key containing a private key
              key: ...,
              // `passphrase` only required for encrypted keys
              passphrase: ...,
            }
            ```

            ```js
            {
              type: 'hostbased'
              username: 'foo',
              localHostname: 'baz',
              localUsername: 'quux',
              // Can be a string, Buffer, or parsed key containing a private key
              key: ...,
              // `passphrase` only required for encrypted keys
              passphrase: ...,
            }
            ```

            ```js
            {
              type: 'agent'
              username: 'foo',
              // Can be a string that is interpreted exactly like the `agent`
              // connection config option or can be a custom agent
              // object/instance that extends and implements `BaseAgent`
              agent: ...,
            }
            ```

            ```js
            {
              type: 'keyboard-interactive'
              username: 'foo',
              // This works exactly the same way as a 'keyboard-interactive'
              // Client event handler
              prompt: (name, instructions, instructionsLang, prompts, finish) => {
                // ...
              },
            }
            ```

    * **debug** - _function_ - Set this to a function that receives a single string argument to get detailed (local) debug information. **Default:** (none)

    * **forceIPv4** - _boolean_ - Only connect via resolved IPv4 address for `host`. **Default:** `false`

    * **forceIPv6** - _boolean_ - Only connect via resolved IPv6 address for `host`. **Default:** `false`

    * **host** - _string_ - Hostname or IP address of the server. **Default:** `'localhost'`

    * **hostHash** - _string_ - Any valid hash algorithm supported by node. The host's key is hashed using this algorithm and passed to the **hostVerifier** function as a hex string. **Default:** (none)

    * **hostVerifier** - _function_ - Function with parameters `(key[, callback])` for verifying host keys, where `key` is either a hex _string_ of the hash of the key if `hostHash` was set, otherwise it is the raw host key in _Buffer_ form. Use `utils.parseKey()` to get the host key type. Return `true` to continue with the handshake or `false` to reject and disconnect, or call `callback()` with `true` or `false` if you need to perform asynchronous verification. **Default:** (auto-accept if `hostVerifier` is not set)

    * **keepaliveCountMax** - _integer_ - How many consecutive, unanswered SSH-level keepalive packets that can be sent to the server before disconnection (similar to OpenSSH's ServerAliveCountMax config option). **Default:** `3`

    * **keepaliveInterval** - _integer_ - How often (in milliseconds) to send SSH-level keepalive packets to the server (in a similar way as OpenSSH's ServerAliveInterval config option). Set to 0 to disable. **Default:** `0`

    * **localAddress** - _string_ - IP address of the network interface to use to connect to the server. **Default:** (none -- determined by OS)

    * **localHostname** - _string_ - Along with **localUsername** and **privateKey**, set this to a non-empty string for hostbased user authentication. **Default:** (none)

    * **localPort** - _string_ - The local port number to connect from. **Default:** (none -- determined by OS)

    * **localUsername** - _string_ - Along with **localHostname** and **privateKey**, set this to a non-empty string for hostbased user authentication. **Default:** (none)

    * **passphrase** - _string_ - For an encrypted `privateKey`, this is the passphrase used to decrypt it. **Default:** (none)

    * **password** - _string_ - Password for password-based user authentication. **Default:** (none)

    * **port** - _integer_ - Port number of the server. **Default:** `22`

    * **privateKey** - _mixed_ - _Buffer_ or _string_ that contains a private key for either key-based or hostbased user authentication (OpenSSH format). **Default:** (none)

    * **readyTimeout** - _integer_ - How long (in milliseconds) to wait for the SSH handshake to complete. **Default:** `20000`

    * **sock** - _ReadableStream_ - A _ReadableStream_ to use for communicating with the server instead of creating and using a new TCP connection (useful for connection hopping).

    * **strictVendor** - _boolean_ - Performs a strict server vendor check before sending vendor-specific requests, etc. (e.g. check for OpenSSH server when using `openssh_noMoreSessions()`) **Default:** `true`

    * **tryKeyboard** - _boolean_ - Try keyboard-interactive user authentication if primary user authentication method fails. If you set this to `true`, you need to handle the `keyboard-interactive` event. **Default:** `false`

    * **username** - _string_ - Username for authentication. **Default:** (none)

* **end**() - _(void)_ - Disconnects the socket.

* **exec**(< _string_ >command[, < _object_ >options], < _function_ >callback) - _(void)_ - Executes `command` on the server. `callback` has 2 parameters: < _Error_ >err, < _Channel_ >stream. Valid `options` properties are:

    * **env** - _object_ - An environment to use for the execution of the command.

    * **pty** - _mixed_ - Set to `true` to allocate a pseudo-tty with defaults, or an object containing specific pseudo-tty settings (see 'Pseudo-TTY settings'). Setting up a pseudo-tty can be useful when working with remote processes that expect input from an actual terminal (e.g. sudo's password prompt).

    * **x11** - _mixed_ - Set to `true` to use defaults below, set to a number to specify a specific screen number, or an object with the following valid properties:

        * **cookie** - _mixed_ - The authentication cookie. Can be a hex _string_ or a _Buffer_ containing the raw cookie value (which will be converted to a hex string). **Default:** (random 16 byte value)

        * **protocol** - _string_ - The authentication protocol name. **Default:** `'MIT-MAGIC-COOKIE-1'`

        * **screen** - _number_ - Screen number to use **Default:** `0`

        * **single** - _boolean_ - Allow just a single connection? **Default:** `false`

* **forwardIn**(< _string_ >remoteAddr, < _integer_ >remotePort, < _function_ >callback) - _(void)_ - Bind to `remoteAddr` on `remotePort` on the server and forward incoming TCP connections. `callback` has 2 parameters: < _Error_ >err, < _integer_ >port (`port` is the assigned port number if `remotePort` was 0). Here are some special values for `remoteAddr` and their associated binding behaviors:

    * '' - Connections are to be accepted on all protocol families supported by the server.

    * '0.0.0.0' - Listen on all IPv4 addresses.

    * '::' - Listen on all IPv6 addresses.

    * 'localhost' - Listen on all protocol families supported by the server on loopback addresses only.

    * '127.0.0.1' and '::1' - Listen on the loopback interfaces for IPv4 and IPv6, respectively.

* **forwardOut**(< _string_ >srcIP, < _integer_ >srcPort, < _string_ >dstIP, < _integer_ >dstPort, < _function_ >callback) - _(void)_ - Open a connection with `srcIP` and `srcPort` as the originating address and port and `dstIP` and `dstPort` as the remote destination address and port. `callback` has 2 parameters: < _Error_ >err, < _Channel_ >stream.

* **openssh_forwardInStreamLocal**(< _string_ >socketPath, < _function_ >callback) - _(void)_ - OpenSSH extension that binds to a UNIX domain socket at `socketPath` on the server and forwards incoming connections. `callback` has 1 parameter: < _Error_ >err.

* **openssh_forwardOutStreamLocal**(< _string_ >socketPath, < _function_ >callback) - _(void)_ - OpenSSH extension that opens a connection to a UNIX domain socket at `socketPath` on the server. `callback` has 2 parameters: < _Error_ >err, < _Channel_ >stream.

* **openssh_noMoreSessions**(< _function_ >callback) - _(void)_ - OpenSSH extension that sends a request to reject any new sessions (e.g. exec, shell, sftp, subsys) for this connection. `callback` has 1 parameter: < _Error_ >err.

* **openssh_unforwardInStreamLocal**(< _string_ >socketPath, < _function_ >callback) - _(void)_ - OpenSSH extension that unbinds from a UNIX domain socket at `socketPath` on the server and stops forwarding incoming connections. `callback` has 1 parameter: < _Error_ >err.

* **rekey**([< _function_ >callback]) - _(void)_ - Initiates a rekey with the server. If `callback` is supplied, it is added as a one-time handler for the `rekey` event.

* **setNoDelay**([< _boolean_ >noDelay]) - _Client_ - Calls [`setNoDelay()`](https://nodejs.org/docs/latest/api/net.html#socketsetnodelaynodelay) on the underlying socket. Disabling Nagle's algorithm improves latency at the expense of lower throughput.

* **sftp**([< _object_ >env, ]< _function_ >callback) - _(void)_ - Starts an SFTP session. `env` is an environment to use when executing `sftp` methods. `callback` has 2 parameters: < _Error_ >err, < _SFTP_ >sftp. For methods available on `sftp`, see the [`SFTP` client documentation](https://github.com/mscdex/ssh2/blob/master/SFTP.md).

* **shell**([[< _mixed_ >window,] < _object_ >options]< _function_ >callback) - _(void)_ - Starts an interactive shell session on the server, with an optional `window` object containing pseudo-tty settings (see 'Pseudo-TTY settings'). If `window === false`, then no pseudo-tty is allocated. `options` supports the `x11` and `env` options as described in `exec()`. `callback` has 2 parameters: < _Error_ >err, < _Channel_ >stream.

* **subsys**(< _string_ >subsystem, < _function_ >callback) - _(void)_ - Invokes `subsystem` on the server. `callback` has 2 parameters: < _Error_ >err, < _Channel_ >stream.

* **unforwardIn**(< _string_ >remoteAddr, < _integer_ >remotePort, < _function_ >callback) - _(void)_ - Unbind from `remoteAddr` on `remotePort` on the server and stop forwarding incoming TCP connections. Until `callback` is called, more connections may still come in. `callback` has 1 parameter: < _Error_ >err.

### Server

#### Server events

* **connection**(< _Connection_ >client, < _object_ >info) - A new client has connected. `info` contains the following properties:

    * **family** - _string_ - The `remoteFamily` of the connection.

    * **header** - _object_ - Information about the client's header:

        * **identRaw** - _string_ - The raw client identification string.

        * **versions** - _object_ - Various version information:

            * **protocol** - _string_ - The SSH protocol version (always `1.99` or `2.0`).

            * **software** - _string_ - The software name and version of the client.

        * **comments** - _string_ - Any text that comes after the software name/version.

        Example: the identification string `SSH-2.0-OpenSSH_6.6.1p1 Ubuntu-2ubuntu2` would be parsed as:

        ```js
        {
          identRaw: 'SSH-2.0-OpenSSH_6.6.1p1 Ubuntu-2ubuntu2',
          version: {
            protocol: '2.0',
            software: 'OpenSSH_6.6.1p1'
          },
          comments: 'Ubuntu-2ubuntu2'
        }
        ```

    * **ip** - _string_ - The `remoteAddress` of the connection.

    * **port** - _integer_ - The `remotePort` of the connection.

#### Server methods

* **(constructor)**(< _object_ >config[, < _function_ >connectionListener]) - Creates and returns a new Server instance. Server instances also have the same methods/properties/events as [`net.Server`](http://nodejs.org/docs/latest/api/net.html#net_class_net_server). `connectionListener` if supplied, is added as a `connection` listener. Valid `config` properties:

    * **algorithms** - _object_ - This option allows you to explicitly override the default transport layer algorithms used for incoming client connections. Each value must be an array of valid algorithms for that category. The order of the algorithms in the arrays are important, with the most favorable being first. For a list of valid and default algorithm names, please review the documentation for the version of `ssh2` used by this module. Valid keys:

        * **cipher** - _array_ - Ciphers.

        * **compress** - _array_ - Compression algorithms.

        * **hmac** - _array_ - (H)MAC algorithms.

        * **kex** - _array_ - Key exchange algorithms.

        * **serverHostKey** - _array_ - Server host key formats.

    * **banner** - _string_ - A message that is sent to clients once, right before authentication begins. **Default:** (none)

    * **debug** - _function_ - Set this to a function that receives a single string argument to get detailed (local) debug information. **Default:** (none)

    * **greeting** - _string_ - A message that is sent to clients immediately upon connection, before handshaking begins. **Note:** Most clients usually ignore this. **Default:** (none)

    * **highWaterMark** - _integer_ - This is the `highWaterMark` to use for the parser stream. **Default:** `32 * 1024`

<<<<<<< HEAD
    * **hostKeys** - _array_ - An array of either Buffers/strings that contain host private keys or objects in the format of `{ key: <Buffer/string>, passphrase: <string> }` for encrypted private keys. (**Required**) **Default:** (none)
=======
    * `none`:

        * This is sometimes used by SFTP clients to determine what methods are actually usable. In particular FileZilla and Cyberduck use this when initially connecting. You can pass such a list of methods as an array to ctx.reject(), ex. `ctx.reject(['password'])` would tell the client only the password method is available.

    * `password`:
>>>>>>> b6cfbdc0

    * **ident** - _string_ - A custom server software name/version identifier. **Default:** `'ssh2js' + moduleVersion + 'srv'`

* **injectSocket**(< _DuplexStream_ >socket) - Injects a bidirectional stream as though it were a TCP socket connection. Additionally, `socket` should include `net.Socket`-like properties to ensure the best compatibility (e.g. `socket.remoteAddress`, `socket.remotePort`, `socket.remoteFamily`).

#### Connection events

* **authentication**(< _AuthContext_ >ctx) - The client has requested authentication. `ctx.username` contains the client username, `ctx.method` contains the requested authentication method, and `ctx.accept()` and `ctx.reject([< Array >authMethodsLeft[, < Boolean >isPartialSuccess]])` are used to accept or reject the authentication request respectively. `'abort'` is emitted if the client aborts the authentication request. Other properties/methods available on `ctx` depends on the `ctx.method` of authentication the client has requested:

    * `hostbased`:

        * **blob** - _Buffer_ - This contains the data to be verified that is passed to (along with the signature) `key.verify()` where `key` is a public key parsed with [`parseKey()`](#utilities).

        * **key** - _object_ - Contains information about the public key sent by the client:

            * **algo** - _string_ - The name of the key algorithm (e.g. `ssh-rsa`).

            * **data** - _Buffer_ - The actual key data.

        * **localHostname** - _string_ - The local hostname provided by the client.

        * **localUsername** - _string_ - The local username provided by the client.

        * **signature** - _Buffer_ - This contains a signature to be verified that is passed to (along with the blob) `key.verify()` where `key` is a public key parsed with [`parseKey()`](#utilities).

        * **hashAlgo** - _mixed_ - This is either `undefined` or a _string_ containing an explicit hash algorithm to be used during verification (passed to `key.verify()`).

    * `keyboard-interactive`:

        * **prompt**(< _array_ >prompts[, < _string_ >title[, < _string_ >instructions]], < _function_ >callback) - _(void)_ - Send prompts to the client. `prompts` is an array of `{ prompt: 'Prompt text', echo: true }` objects (`prompt` being the prompt text and `echo` indicating whether the client's response to the prompt should be echoed to their display). `callback` is called with `(responses)`, where `responses` is an array of string responses matching up to the `prompts`.

        * **submethods** - _array_ - A list of preferred authentication "sub-methods" sent by the client. This may be used to determine what (if any) prompts to send to the client.

    * `password`:

        * **password** - _string_ - This is the password sent by the client.

        * **requestChange**(< _string_ >prompt, < _function_ >callback) - _(void)_ - Sends a password change request to the client. `callback` is called with `(newPassword)`, where `newPassword` is the new password supplied by the client. You may accept, reject, or prompt for another password change after `callback` is called.

    * `publickey`:

        * **blob** - _mixed_ - If the value is `undefined`, the client is only checking the validity of the `key`. If the value is a _Buffer_, then this contains the data to be verified that is passed to (along with the signature) `key.verify()` where `key` is a public key parsed with [`parseKey()`](#utilities).

        * **key** - _object_ - Contains information about the public key sent by the client:

            * **algo** - _string_ - The name of the key algorithm (e.g. `ssh-rsa`).

            * **data** - _Buffer_ - The actual key data.

        * **signature** - _mixed_ - If the value is `undefined`, the client is only checking the validity of the `key`. If the value is a _Buffer_, then this contains a signature to be verified that is passed to (along with the blob) `key.verify()` where `key` is a public key parsed with [`parseKey()`](#utilities).

        * **hashAlgo** - _mixed_ - This is either `undefined` or a _string_ containing an explicit hash algorithm to be used during verification (passed to `key.verify()`).

* **close**() - The client socket was closed.

* **end**() - The client socket disconnected.

* **error**(< _Error_ >err) - An error occurred.

* **handshake**(< _object_ >negotiated) - Emitted when a handshake has completed (either initial or rekey). `negotiated` contains the negotiated details of the handshake and is of the form:

```js
    // In this particular case `mac` is empty because there is no separate MAC
    // because it's integrated into AES in GCM mode
    { kex: 'ecdh-sha2-nistp256',
      srvHostKey: 'rsa-sha2-512',
      cs: { // Client to server algorithms
        cipher: 'aes128-gcm',
        mac: '',
        compress: 'none',
        lang: ''
      },
      sc: { // Server to client algorithms
        cipher: 'aes128-gcm',
        mac: '',
        compress: 'none',
        lang: ''
      }
    }
```

* **openssh.streamlocal**(< _function_ >accept, < _function_ >reject, < _object_ >info) - Emitted when the client has requested a connection to a UNIX domain socket. `accept()` returns a new _Channel_ instance representing the connection. `info` contains:

    * **socketPath** - _string_ - Destination socket path of outgoing connection.

* **ready**() - Emitted when the client has been successfully authenticated.

* **rekey**() - Emitted when a rekeying operation has completed (either client or server-initiated).

* **request**(< _mixed_ >accept, < _mixed_ >reject, < _string_ >name, < _object_ >info) - Emitted when the client has sent a global request for `name` (e.g. `tcpip-forward` or `cancel-tcpip-forward`). `accept` and `reject` are functions if the client requested a response. If `bindPort === 0`, you should pass the chosen port to `accept()` so that the client will know what port was bound. `info` contains additional details about the request:

    * `cancel-tcpip-forward` and `tcpip-forward`:

        * **bindAddr** - _string_ - The IP address to start/stop binding to.

        * **bindPort** - _integer_ - The port to start/stop binding to.

    * `cancel-streamlocal-forward@openssh.com` and `streamlocal-forward@openssh.com`:

        * **socketPath** - _string_ - The socket path to start/stop binding to.

* **session**(< _function_ >accept, < _function_ >reject) - Emitted when the client has requested a new session. Sessions are used to start interactive shells, execute commands, request X11 forwarding, etc. `accept()` returns a new _Session_ instance.

* **tcpip**(< _function_ >accept, < _function_ >reject, < _object_ >info) - Emitted when the client has requested an outbound (TCP) connection. `accept()` returns a new _Channel_ instance representing the connection. `info` contains:

    * **destIP** - _string_ - Destination IP address of outgoing connection.

    * **destPort** - _string_ - Destination port of outgoing connection.

    * **srcIP** - _string_ - Source IP address of outgoing connection.

    * **srcPort** - _string_ - Source port of outgoing connection.

#### Connection methods

* **end**() - _(void)_ - Closes the client connection.

* **forwardOut**(< _string_ >boundAddr, < _integer_ >boundPort, < _string_ >remoteAddr, < _integer_ >remotePort, < _function_ >callback) - _(void)_ - Alert the client of an incoming TCP connection on `boundAddr` on port `boundPort` from `remoteAddr` on port `remotePort`. `callback` has 2 parameters: < _Error_ >err, < _Channel_ >stream.

* **openssh_forwardOutStreamLocal**(< _string_ >socketPath, < _function_ >callback) - _(void)_ - Alert the client of an incoming UNIX domain socket connection on `socketPath`. `callback` has 2 parameters: < _Error_ >err, < _Channel_ >stream.

* **rekey**([< _function_ >callback]) - _(void)_ - Initiates a rekey with the client. If `callback` is supplied, it is added as a one-time handler for the `rekey` event.

* **setNoDelay**([< _boolean_ >noDelay]) - _Connection_ - Calls [`setNoDelay()`](https://nodejs.org/docs/latest/api/net.html#socketsetnodelaynodelay) on the underlying socket. Disabling Nagle's algorithm improves latency at the expense of lower throughput.

* **x11**(< _string_ >originAddr, < _integer_ >originPort, < _function_ >callback) - _(void)_ - Alert the client of an incoming X11 client connection from `originAddr` on port `originPort`. `callback` has 2 parameters: < _Error_ >err, < _Channel_ >stream.

#### Session events

* **auth-agent**(< _mixed_ >accept, < _mixed_ >reject) - The client has requested incoming ssh-agent requests be forwarded to them. `accept` and `reject` are functions if the client requested a response.

* **close**() - The session was closed.

* **env**(< _mixed_ >accept, < _mixed_ >reject, < _object_ >info) - The client requested an environment variable to be set for this session. `accept` and `reject` are functions if the client requested a response. `info` has these properties:

    * **key** - _string_ - The environment variable's name.

    * **value** - _string_ - The environment variable's value.

* **exec**(< _mixed_ >accept, < _mixed_ >reject, < _object_ >info) - The client has requested execution of a command string. `accept` and `reject` are functions if the client requested a response. `accept()` returns a _Channel_ for the command execution. `info` has these properties:

    * **command** - _string_ - The command line to be executed.

* **pty**(< _mixed_ >accept, < _mixed_ >reject, < _object_ >info) - The client requested allocation of a pseudo-TTY for this session. `accept` and `reject` are functions if the client requested a response. `info` has these properties:

    * **term** - _string_ - The terminal type for the pseudo-TTY.

    * **cols** - _integer_ - The number of columns for the pseudo-TTY.

    * **height** - _integer_ - The height of the pseudo-TTY in pixels.

    * **modes** - _object_ - Contains the requested terminal modes of the pseudo-TTY keyed on the mode name with the value being the mode argument. (See the table at the end for valid names).

    * **rows** - _integer_ - The number of rows for the pseudo-TTY.

    * **width** - _integer_ - The width of the pseudo-TTY in pixels.

* **sftp**(< _mixed_ >accept, < _mixed_ >reject) - The client has requested the SFTP subsystem. `accept` and `reject` are functions if the client requested a response. `accept()` returns an _SFTP_ instance in server mode (see the [`SFTP` documentation](https://github.com/mscdex/ssh2/blob/master/SFTP.md) for details). `info` has these properties:

* **shell**(< _mixed_ >accept, < _mixed_ >reject) - The client has requested an interactive shell. `accept` and `reject` are functions if the client requested a response. `accept()` returns a _Channel_ for the interactive shell.

* **signal**(< _mixed_ >accept, < _mixed_ >reject, < _object_ >info) - The client has sent a signal. `accept` and `reject` are functions if the client requested a response. `info` has these properties:

    * **name** - _string_ - The signal name (e.g. `SIGUSR1`).

* **subsystem**(< _mixed_ >accept, < _mixed_ >reject, < _object_ >info) - The client has requested an arbitrary subsystem. `accept` and `reject` are functions if the client requested a response. `accept()` returns a _Channel_ for the subsystem. `info` has these properties:

    * **name** - _string_ - The name of the subsystem.

* **window-change**(< _mixed_ >accept, < _mixed_ >reject, < _object_ >info) - The client reported a change in window dimensions during this session. `accept` and `reject` are functions if the client requested a response. `info` has these properties:

    * **cols** - _integer_ - The new number of columns for the client window.

    * **height** - _integer_ - The new height of the client window in pixels.

    * **rows** - _integer_ - The new number of rows for the client window.

    * **width** - _integer_ - The new width of the client window in pixels.

* **x11**(< _mixed_ >accept, < _mixed_ >reject, < _object_ >info) - The client requested X11 forwarding. `accept` and `reject` are functions if the client requested a response. `info` has these properties:

    * **cookie** - _string_ - The X11 authentication cookie encoded in hexadecimal.

    * **protocol** - _string_ - The name of the X11 authentication method used (e.g. `MIT-MAGIC-COOKIE-1`).

    * **screen** - _integer_ - The screen number to forward X11 connections for.

    * **single** - _boolean_ - `true` if only a single connection should be forwarded.

### Channel

This is a normal **streams2** Duplex Stream (used both by clients and servers), with the following changes:

* A boolean property `allowHalfOpen` exists and behaves similarly to the property of the same name for `net.Socket`. When the stream's end() is called, if `allowHalfOpen` is `true`, only EOF will be sent (the server can still send data if they have not already sent EOF). The default value for this property is `true`.

* A `close` event is emitted once the channel is completely closed on both the client and server.

* Client-specific:

    * For exec():

        * An `exit` event *may* (the SSH2 spec says it is optional) be emitted when the process finishes. If the process finished normally, the process's return value is passed to the `exit` callback. If the process was interrupted by a signal, the following are passed to the `exit` callback: null, < _string_ >signalName, < _boolean_ >didCoreDump, < _string_ >description.

        * If there was an `exit` event, the `close` event will be passed the same arguments for convenience.

        * A `stderr` property contains a Readable stream that represents output from stderr.

    * For exec() and shell():

        * The readable side represents stdout and the writable side represents stdin.

        * **setWindow**(< _integer_ >rows, < _integer_ >cols, < _integer_ >height, < _integer_ >width) - _(void)_ - Lets the server know that the local terminal window has been resized. The meaning of these arguments are described in the 'Pseudo-TTY settings' section.

        * **signal**(< _string_ >signalName) - _(void)_ - Sends a POSIX signal to the current process on the server. Valid signal names are: 'ABRT', 'ALRM', 'FPE', 'HUP', 'ILL', 'INT', 'KILL', 'PIPE', 'QUIT', 'SEGV', 'TERM', 'USR1', and 'USR2'. Some server implementations may ignore this request if they do not support signals. Note: If you are trying to send SIGINT and you find `signal()` doesn't work, try writing `'\x03'` to the Channel stream instead.


* Server-specific:

    * For exec-enabled channel instances there is an additional method available that may be called right before you close the channel. It has two different signatures:

        * **exit**(< _integer_ >exitCode) - _(void)_ - Sends an exit status code to the client.

        * **exit**(< _string_ >signalName[, < _boolean_ >coreDumped[, < _string_ >errorMsg]]) - _(void)_ - Sends an exit status code to the client.

    * For exec and shell-enabled channel instances, `channel.stderr` is a writable stream.

### Pseudo-TTY settings

* **cols** - < _integer_ > - Number of columns. **Default:** `80`

* **height** - < _integer_ > - Height in pixels. **Default:** `480`

* **modes** - < _object_ > - An object containing [Terminal Modes](#terminal-modes) as keys, with each value set to each mode argument. **Default:** `null`

* **rows** - < _integer_ > - Number of rows. **Default:** `24`

* **term** - < _string_ > - The value to use for $TERM. **Default:** `'vt100'`

* **width** - < _integer_ > - Width in pixels. **Default:** `640`

`rows` and `cols` override `width` and `height` when `rows` and `cols` are non-zero.

Pixel dimensions refer to the drawable area of the window.

Zero dimension parameters are ignored.

### Terminal modes

Name           | Description
-------------- | ------------
CS7            | 7 bit mode.
CS8            | 8 bit mode.
ECHOCTL        | Echo control characters as ^(Char).
ECHO           | Enable echoing.
ECHOE          | Visually erase chars.
ECHOKE         | Visual erase for line kill.
ECHOK          | Kill character discards current line.
ECHONL         | Echo NL even if ECHO is off.
ICANON         | Canonicalize input lines.
ICRNL          | Map CR to NL on input.
IEXTEN         | Enable extensions.
IGNCR          | Ignore CR on input.
IGNPAR         | The ignore parity flag. The parameter SHOULD be 0 if this flag is FALSE, and 1 if it is TRUE.
IMAXBEL        | Ring bell on input queue full.
INLCR          | Map NL into CR on input.
INPCK          | Enable checking of parity errors.
ISIG           | Enable signals INTR, QUIT, [D]SUSP.
ISTRIP         | Strip 8th bit off characters.
IUCLC          | Translate uppercase characters to lowercase.
IXANY          | Any char will restart after stop.
IXOFF          | Enable input flow control.
IXON           | Enable output flow control.
NOFLSH         | Don't flush after interrupt.
OCRNL          | Translate carriage return to newline (output).
OLCUC          | Convert lowercase to uppercase.
ONLCR          | Map NL to CR-NL.
ONLRET         | Newline performs a carriage return (output).
ONOCR          | Translate newline to carriage return-newline (output).
OPOST          | Enable output processing.
PARENB         | Parity enable.
PARMRK         | Mark parity and framing errors.
PARODD         | Odd parity, else even.
PENDIN         | Retype pending input.
TOSTOP         | Stop background jobs from output.
TTY_OP_ISPEED  | Specifies the input baud rate in bits per second.
TTY_OP_OSPEED  | Specifies the output baud rate in bits per second.
VDISCARD       | Toggles the flushing of terminal output.
VDSUSP         | Another suspend character.
VEOF           | End-of-file character (sends EOF from the terminal).
VEOL2          | Additional end-of-line character.
VEOL           | End-of-line character in addition to carriage return and/or linefeed.
VERASE         | Erase the character to left of the cursor.
VFLUSH         | Character to flush output.
VINTR          | Interrupt character; 255 if none. Similarly for the other characters. Not all of these characters are supported on all systems.
VKILL          | Kill the current input line.
VLNEXT         | Enter the next character typed literally, even if it is a special character
VQUIT          | The quit character (sends SIGQUIT signal on POSIX systems).
VREPRINT       | Reprints the current input line.
VSTART         | Continues paused output (normally control-Q).
VSTATUS        | Prints system status line (load, command, pid, etc).
VSTOP          | Pauses output (normally control-S).
VSUSP          | Suspends the current program.
VSWTCH         | Switch to a different shell layer.
VWERASE        | Erases a word left of cursor.
XCASE          | Enable input and output of uppercase characters by preceding their lowercase equivalents with "\".

### HTTPAgent

#### HTTPAgent methods

* **(constructor)**(< _object_ >sshConfig[, < _object_ >agentConfig]) - Creates and returns a new `http.Agent` instance used to tunnel an HTTP connection over SSH. `sshConfig` is what is passed to `client.connect()` and `agentOptions` is passed to the `http.Agent` constructor.

### HTTPSAgent

#### HTTPSAgent methods

* **(constructor)**(< _object_ >sshConfig[, < _object_ >agentConfig]) - Creates and returns a new `https.Agent` instance used to tunnel an HTTP connection over SSH. `sshConfig` is what is passed to `client.connect()` and `agentOptions` is passed to the `https.Agent` constructor.

### Utilities

* **generateKeyPair**(< _string_ >keyType[, < _object_ >options], < _function_ >callback) - _(void)_ - Generates an SSH key pair of the given type. `keyType` may be one of `'rsa'`, `'ecdsa'`, or `'ed25519'` (node.js v12+). `callback` has the signature `(err, keys)` where `keys` is an _object_ containing `private` and `public` properties containing the generated SSH keys. `options` may contain:

    * **bits** - _integer_ - For ECDSA and RSA keys, this is the key strength. For ECDSA, this is restricted to `256`, `384`, or `521`. **Default:** (none)

    * **cipher** - _string_ - The (SSH, not OpenSSL) cipher to use to encrypt the key. **Default:** (none)

    * **comment** - _string_ - A comment to include in the private and public keys. **Default:** `''`

    * **format** - _string_ - The SSH key format to use. Currently only `'new'` is supported, which represents the current OpenSSH key formats. **Default:** `'new'`

    * **passphrase** - _mixed_ - The desired passphrase for encrypting the key. This can either be a string or _Buffer_. **Default:** (none)

    * **rounds** - _integer_ - For `'new'`-formatted SSH keys, this is the number of bcrypt rounds to use when generating cipher parameters for encrypted keys. **Default:** `16`

* **generateKeyPairSync**(< _string_ >keyType[, < _object_ >options]) - _object_ - Generates an SSH key pair of the given type. This is a synchronous version of `generateKeyPair()`.

* **parseKey**(< _mixed_ >keyData[, < _string_ >passphrase]) - _mixed_ - Parses a private/public key in OpenSSH, RFC4716, or PPK format. For encrypted private keys, the key will be decrypted with the given `passphrase`. `keyData` can be a _Buffer_ or _string_ value containing the key contents. The returned value will be an array of objects (currently in the case of modern OpenSSH keys) or an object with these properties and methods:

    * **comment** - _string_ - The comment for the key

    * **equals**(< _mixed_ >otherKey) - _boolean_ - This returns `true` if `otherKey` (a parsed or parseable key) is the same as this key. This method does not compare the keys' comments

    * **getPrivatePEM**() - _string_ - This returns the PEM version of a private key

    * **getPublicPEM**() - _string_ - This returns the PEM version of a public key (for either public key or derived from a private key)

    * **getPublicSSH**() - _string_ - This returns the SSH version of a public key (for either public key or derived from a private key)

    * **isPrivateKey**() - _boolean_ - This returns `true` if the key is a private key or not

    * **sign**(< _mixed_ >data) - _mixed_ - This signs the given `data` using this key and returns a _Buffer_ containing the signature on success. On failure, an _Error_ will be returned. `data` can be anything accepted by node's [`sign.update()`](https://nodejs.org/docs/latest/api/crypto.html#crypto_sign_update_data_inputencoding).

    * **type** - _string_ - The full key type (e.g. `'ssh-rsa'`)

    * **verify**(< _mixed_ >data, < _Buffer_ >signature) - _mixed_ - This verifies a `signature` of the given `data` using this key and returns `true` if the signature could be verified. On failure, either `false` will be returned or an _Error_ will be returned upon a more critical failure. `data` can be anything accepted by node's [`verify.update()`](https://nodejs.org/docs/latest/api/crypto.html#crypto_verify_update_data_inputencoding).

* **sftp.OPEN_MODE** - [`OPEN_MODE`](https://github.com/mscdex/ssh2/blob/master/SFTP.md#useful-standalone-data-structures)

* **sftp.STATUS_CODE** - [`STATUS_CODE`](https://github.com/mscdex/ssh2/blob/master/SFTP.md#useful-standalone-data-structures)

* **sftp.flagsToString** - [`flagsToString()`](https://github.com/mscdex/ssh2/blob/master/SFTP.md#useful-standalone-methods)

* **sftp.stringToFlags** - [`stringToFlags()`](https://github.com/mscdex/ssh2/blob/master/SFTP.md#useful-standalone-methods)

### AgentProtocol

#### AgentProtocol events

* **identities**(< _opaque_ >request) - **(Server mode only)** The client has requested a list of public keys stored in the agent. Use `failureReply()` or `getIdentitiesReply()` to reply appropriately.

* **sign**(< _opaque_ >request, < _mixed_ >pubKey, < _Buffer_ >data, < _object_ >options) - **(Server mode only)** The client has requested `data` to be signed using the key identified by `pubKey`. Use `failureReply()` or `signReply()` to reply appropriately. `options` may contain any of:

  * **hash** - _string_ - The explicitly desired hash to use when computing the signature. Currently if set, this may be either `'sha256'` or `'sha512'` for RSA keys.

#### AgentProtocol methods

* **(constructor)**(< _boolean_ >isClient) - Creates and returns a new AgentProtocol instance. `isClient` determines whether the instance operates in client or server mode.

* **failureReply**(< _opaque_ >request) - _(void)_ - **(Server mode only)** Replies to the given `request` with a failure response.

* **getIdentities**(< _function_ >callback) - _(void)_ - **(Client mode only)** Requests a list of public keys from the agent. `callback` is passed `(err, keys)` where `keys` is a possible array of public keys for authentication.

* **getIdentitiesReply**(< _opaque_ >request, < _array_ >keys) - _(void)_ - **(Server mode only)** Responds to a identities list `request` with the given array of keys in `keys`.

* **sign**(< _mixed_ >pubKey, < _Buffer_ >data, < _object_ >options, < _function_ >callback) - _(void)_ - **(Client mode only)** Requests that the agent sign `data` using the key identified by `pubKey`. `pubKey` can be any parsed (using `utils.parseKey()`) or parseable key value. `callback` is passed `(err, signature)` where `signature` is a possible _Buffer_ containing the signature for the `data`. `options` may contain any of:

  * **hash** - _string_ - The explicitly desired hash to use when computing the signature. Currently if set, this may be either `'sha256'` or `'sha512'` for RSA keys.

* **signReply**(< _opaque_ >request, < _Buffer_ >signature) - _(void)_ - **(Server mode only)** Responds to a sign `request` with the given signature in `signature`.

### BaseAgent

In order to create a custom agent, your class *must*:

  * Extend `BaseAgent`
  * Call `super()` in its constructor
  * Implement *at least* the following methods:

* **getIdentities**(< _function_ >callback) - _(void)_ - Passes `(err, keys)` to `callback` where `keys` is a possible array of public keys for authentication.

* **sign**(< _mixed_ >pubKey, < _Buffer_ >data, < _object_ >options, < _function_ >callback) - _(void)_ - Signs `data` using the key identified by `pubKey`. `pubKey` can be any parsed (using `utils.parseKey()`) or parseable key value. `callback` should be passed `(err, signature)` where `signature` is a possible _Buffer_ containing the signature for the `data`. `options` may contain any of:

  * **hash** - _string_ - The explicitly desired hash to use when computing the signature. Currently if set, this may be either `'sha256'` or `'sha512'` for RSA keys.

Additionally your class may implement the following method in order to support agent forwarding on the client:

* **getStream**(< _function_ >callback) - _(void)_ - Passes `(err, stream)` to `callback` where `stream` is a possible Duplex stream to be used to communicate with your agent. You will probably want to utilize `AgentProtocol` as agent forwarding is an OpenSSH feature, so the `stream` needs to be able to transmit/receive OpenSSH agent protocol packets.

### createAgent

* **createAgent**(< _string_ >agentValue) - _(Agent)_ - Creates and returns a new agent instance using the same logic as the `Client`'s `agent` configuration option: if the platform is Windows and it's the value "pageant", it creates a `PageantAgent`, otherwise if it's not a path to a Windows pipe it creates a `CygwinAgent`. In all other cases, it creates an `OpenSSHAgent`.

### CygwinAgent

#### CygwinAgent methods

* **(constructor)**(< _string_ >socketPath) - Communicates with an agent listening at `socketPath` in a Cygwin environment.

### OpenSSHAgent

#### OpenSSHAgent methods

* **(constructor)**(< _string_ >socketPath) - Communicates with an OpenSSH agent listening on the UNIX socket at `socketPath`.

### PageantAgent

#### PageantAgent methods

* **(constructor)**() - Creates a new agent instance for communicating with a running Pageant agent process.<|MERGE_RESOLUTION|>--- conflicted
+++ resolved
@@ -1099,47 +1099,43 @@
 
     * **highWaterMark** - _integer_ - This is the `highWaterMark` to use for the parser stream. **Default:** `32 * 1024`
 
-<<<<<<< HEAD
     * **hostKeys** - _array_ - An array of either Buffers/strings that contain host private keys or objects in the format of `{ key: <Buffer/string>, passphrase: <string> }` for encrypted private keys. (**Required**) **Default:** (none)
-=======
+
+    * **ident** - _string_ - A custom server software name/version identifier. **Default:** `'ssh2js' + moduleVersion + 'srv'`
+
+* **injectSocket**(< _DuplexStream_ >socket) - Injects a bidirectional stream as though it were a TCP socket connection. Additionally, `socket` should include `net.Socket`-like properties to ensure the best compatibility (e.g. `socket.remoteAddress`, `socket.remotePort`, `socket.remoteFamily`).
+
+#### Connection events
+
+* **authentication**(< _AuthContext_ >ctx) - The client has requested authentication. `ctx.username` contains the client username, `ctx.method` contains the requested authentication method, and `ctx.accept()` and `ctx.reject([< Array >authMethodsLeft[, < Boolean >isPartialSuccess]])` are used to accept or reject the authentication request respectively. `'abort'` is emitted if the client aborts the authentication request. Other properties/methods available on `ctx` depends on the `ctx.method` of authentication the client has requested:
+
+    * `hostbased`:
+
+        * **blob** - _Buffer_ - This contains the data to be verified that is passed to (along with the signature) `key.verify()` where `key` is a public key parsed with [`parseKey()`](#utilities).
+
+        * **key** - _object_ - Contains information about the public key sent by the client:
+
+            * **algo** - _string_ - The name of the key algorithm (e.g. `ssh-rsa`).
+
+            * **data** - _Buffer_ - The actual key data.
+
+        * **localHostname** - _string_ - The local hostname provided by the client.
+
+        * **localUsername** - _string_ - The local username provided by the client.
+
+        * **signature** - _Buffer_ - This contains a signature to be verified that is passed to (along with the blob) `key.verify()` where `key` is a public key parsed with [`parseKey()`](#utilities).
+
+        * **hashAlgo** - _mixed_ - This is either `undefined` or a _string_ containing an explicit hash algorithm to be used during verification (passed to `key.verify()`).
+
+    * `keyboard-interactive`:
+
+        * **prompt**(< _array_ >prompts[, < _string_ >title[, < _string_ >instructions]], < _function_ >callback) - _(void)_ - Send prompts to the client. `prompts` is an array of `{ prompt: 'Prompt text', echo: true }` objects (`prompt` being the prompt text and `echo` indicating whether the client's response to the prompt should be echoed to their display). `callback` is called with `(responses)`, where `responses` is an array of string responses matching up to the `prompts`.
+
+        * **submethods** - _array_ - A list of preferred authentication "sub-methods" sent by the client. This may be used to determine what (if any) prompts to send to the client.
+
     * `none`:
 
         * This is sometimes used by SFTP clients to determine what methods are actually usable. In particular FileZilla and Cyberduck use this when initially connecting. You can pass such a list of methods as an array to ctx.reject(), ex. `ctx.reject(['password'])` would tell the client only the password method is available.
-
-    * `password`:
->>>>>>> b6cfbdc0
-
-    * **ident** - _string_ - A custom server software name/version identifier. **Default:** `'ssh2js' + moduleVersion + 'srv'`
-
-* **injectSocket**(< _DuplexStream_ >socket) - Injects a bidirectional stream as though it were a TCP socket connection. Additionally, `socket` should include `net.Socket`-like properties to ensure the best compatibility (e.g. `socket.remoteAddress`, `socket.remotePort`, `socket.remoteFamily`).
-
-#### Connection events
-
-* **authentication**(< _AuthContext_ >ctx) - The client has requested authentication. `ctx.username` contains the client username, `ctx.method` contains the requested authentication method, and `ctx.accept()` and `ctx.reject([< Array >authMethodsLeft[, < Boolean >isPartialSuccess]])` are used to accept or reject the authentication request respectively. `'abort'` is emitted if the client aborts the authentication request. Other properties/methods available on `ctx` depends on the `ctx.method` of authentication the client has requested:
-
-    * `hostbased`:
-
-        * **blob** - _Buffer_ - This contains the data to be verified that is passed to (along with the signature) `key.verify()` where `key` is a public key parsed with [`parseKey()`](#utilities).
-
-        * **key** - _object_ - Contains information about the public key sent by the client:
-
-            * **algo** - _string_ - The name of the key algorithm (e.g. `ssh-rsa`).
-
-            * **data** - _Buffer_ - The actual key data.
-
-        * **localHostname** - _string_ - The local hostname provided by the client.
-
-        * **localUsername** - _string_ - The local username provided by the client.
-
-        * **signature** - _Buffer_ - This contains a signature to be verified that is passed to (along with the blob) `key.verify()` where `key` is a public key parsed with [`parseKey()`](#utilities).
-
-        * **hashAlgo** - _mixed_ - This is either `undefined` or a _string_ containing an explicit hash algorithm to be used during verification (passed to `key.verify()`).
-
-    * `keyboard-interactive`:
-
-        * **prompt**(< _array_ >prompts[, < _string_ >title[, < _string_ >instructions]], < _function_ >callback) - _(void)_ - Send prompts to the client. `prompts` is an array of `{ prompt: 'Prompt text', echo: true }` objects (`prompt` being the prompt text and `echo` indicating whether the client's response to the prompt should be echoed to their display). `callback` is called with `(responses)`, where `responses` is an array of string responses matching up to the `prompts`.
-
-        * **submethods** - _array_ - A list of preferred authentication "sub-methods" sent by the client. This may be used to determine what (if any) prompts to send to the client.
 
     * `password`:
 
