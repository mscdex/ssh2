<<<<<<< HEAD
{ "name": "fastx-ssh2",
  "version": "0.8.9",
=======
{
  "name": "ssh2",
  "version": "1.5.0",
>>>>>>> 6b4c64ce
  "author": "Brian White <mscdex@mscdex.net>",
  "description": "SSH2 client and server modules written in pure JavaScript for node.js",
  "main": "./lib/index.js",
  "engines": {
    "node": ">=10.16.0"
  },
  "dependencies": {
    "asn1": "^0.2.4",
    "bcrypt-pbkdf": "^1.0.2"
  },
  "devDependencies": {
    "@mscdex/eslint-config": "^1.0.0",
    "eslint": "^7.0.0"
  },
  "optionalDependencies": {
    "cpu-features": "0.0.2",
    "nan": "^2.15.0"
  },
  "scripts": {
    "install": "node install.js",
    "rebuild": "node install.js",
    "test": "node test/test.js",
    "lint": "eslint --cache --report-unused-disable-directives --ext=.js .eslintrc.js examples lib test",
    "lint:fix": "npm run lint -- --fix"
  },
<<<<<<< HEAD
  "keywords": [ "ssh", "ssh2", "sftp", "secure", "shell", "exec", "remote", "client" ],
  "licenses": [ { "type": "MIT", "url": "http://github.com/cintolas/ssh2/raw/master/LICENSE" } ],
  "repository" : { "type": "git", "url": "http://github.com/cintolas/ssh2.git" }
=======
  "keywords": [
    "ssh",
    "ssh2",
    "sftp",
    "secure",
    "shell",
    "exec",
    "remote",
    "client"
  ],
  "licenses": [
    {
      "type": "MIT",
      "url": "http://github.com/mscdex/ssh2/raw/master/LICENSE"
    }
  ],
  "repository": {
    "type": "git",
    "url": "http://github.com/mscdex/ssh2.git"
  }
>>>>>>> 6b4c64ce
}<|MERGE_RESOLUTION|>--- conflicted
+++ resolved
@@ -1,11 +1,8 @@
-<<<<<<< HEAD
-{ "name": "fastx-ssh2",
-  "version": "0.8.9",
-=======
+
 {
   "name": "ssh2",
   "version": "1.5.0",
->>>>>>> 6b4c64ce
+
   "author": "Brian White <mscdex@mscdex.net>",
   "description": "SSH2 client and server modules written in pure JavaScript for node.js",
   "main": "./lib/index.js",
@@ -31,11 +28,7 @@
     "lint": "eslint --cache --report-unused-disable-directives --ext=.js .eslintrc.js examples lib test",
     "lint:fix": "npm run lint -- --fix"
   },
-<<<<<<< HEAD
-  "keywords": [ "ssh", "ssh2", "sftp", "secure", "shell", "exec", "remote", "client" ],
-  "licenses": [ { "type": "MIT", "url": "http://github.com/cintolas/ssh2/raw/master/LICENSE" } ],
-  "repository" : { "type": "git", "url": "http://github.com/cintolas/ssh2.git" }
-=======
+
   "keywords": [
     "ssh",
     "ssh2",
@@ -56,5 +49,5 @@
     "type": "git",
     "url": "http://github.com/mscdex/ssh2.git"
   }
->>>>>>> 6b4c64ce
+
 }